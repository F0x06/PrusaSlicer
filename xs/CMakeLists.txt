# Enable C++11 language standard.
set(CMAKE_CXX_STANDARD 11)
set(CMAKE_CXX_STANDARD_REQUIRED ON)

# Add our own cmake module path.
list(APPEND CMAKE_MODULE_PATH ${PROJECT_SOURCE_DIR}/cmake/modules/)

if (CMAKE_SYSTEM_NAME STREQUAL "Linux")
    # Workaround for an old CMake, which does not understand CMAKE_CXX_STANDARD.
    add_compile_options(-std=c++11 -Wall)
endif()

if (CMAKE_COMPILER_IS_GNUCC OR CMAKE_COMPILER_IS_GNUXX)
    # Adding -fext-numeric-literals to enable GCC extensions on definitions of quad float literals, which are required by Boost.
    add_compile_options(-fext-numeric-literals)
endif()

# Where all the bundled libraries reside?
set(LIBDIR ${CMAKE_CURRENT_SOURCE_DIR}/src/)
# For the bundled boost libraries (boost::nowide)
include_directories(${LIBDIR})
# For libslic3r.h
include_directories(${LIBDIR}/libslic3r)
#set(CMAKE_INCLUDE_CURRENT_DIR ON)

if(WIN32)
    # BOOST_ALL_NO_LIB: Avoid the automatic linking of Boost libraries on Windows. Rather rely on explicit linking.
    add_definitions(-D_USE_MATH_DEFINES -D_WIN32 -DBOOST_ALL_NO_LIB)
    # -D_ITERATOR_DEBUG_LEVEL)
endif()

add_definitions(-DwxUSE_UNICODE -D_UNICODE -DUNICODE)

add_library(libslic3r STATIC
    ${LIBDIR}/libslic3r/BoundingBox.cpp
    ${LIBDIR}/libslic3r/BoundingBox.hpp
    ${LIBDIR}/libslic3r/BridgeDetector.cpp
    ${LIBDIR}/libslic3r/BridgeDetector.hpp
    ${LIBDIR}/libslic3r/ClipperUtils.cpp
    ${LIBDIR}/libslic3r/ClipperUtils.hpp
    ${LIBDIR}/libslic3r/Config.cpp
    ${LIBDIR}/libslic3r/Config.hpp
    ${LIBDIR}/libslic3r/EdgeGrid.cpp
    ${LIBDIR}/libslic3r/EdgeGrid.hpp
    ${LIBDIR}/libslic3r/ExPolygon.cpp
    ${LIBDIR}/libslic3r/ExPolygon.hpp
    ${LIBDIR}/libslic3r/ExPolygonCollection.cpp
    ${LIBDIR}/libslic3r/ExPolygonCollection.hpp
    ${LIBDIR}/libslic3r/Extruder.cpp
    ${LIBDIR}/libslic3r/Extruder.hpp
    ${LIBDIR}/libslic3r/ExtrusionEntity.cpp
    ${LIBDIR}/libslic3r/ExtrusionEntity.hpp
    ${LIBDIR}/libslic3r/ExtrusionEntityCollection.cpp
    ${LIBDIR}/libslic3r/ExtrusionEntityCollection.hpp
    ${LIBDIR}/libslic3r/ExtrusionSimulator.cpp
    ${LIBDIR}/libslic3r/ExtrusionSimulator.hpp
    ${LIBDIR}/libslic3r/FileParserError.hpp
    ${LIBDIR}/libslic3r/Fill/Fill.cpp
    ${LIBDIR}/libslic3r/Fill/Fill.hpp
    ${LIBDIR}/libslic3r/Fill/Fill3DHoneycomb.cpp
    ${LIBDIR}/libslic3r/Fill/Fill3DHoneycomb.hpp
    ${LIBDIR}/libslic3r/Fill/FillBase.cpp
    ${LIBDIR}/libslic3r/Fill/FillBase.hpp
    ${LIBDIR}/libslic3r/Fill/FillConcentric.cpp
    ${LIBDIR}/libslic3r/Fill/FillConcentric.hpp
    ${LIBDIR}/libslic3r/Fill/FillHoneycomb.cpp
    ${LIBDIR}/libslic3r/Fill/FillHoneycomb.hpp
    ${LIBDIR}/libslic3r/Fill/FillGyroid.cpp
    ${LIBDIR}/libslic3r/Fill/FillGyroid.hpp
    ${LIBDIR}/libslic3r/Fill/FillPlanePath.cpp
    ${LIBDIR}/libslic3r/Fill/FillPlanePath.hpp
    ${LIBDIR}/libslic3r/Fill/FillRectilinear.cpp
    ${LIBDIR}/libslic3r/Fill/FillRectilinear.hpp
    ${LIBDIR}/libslic3r/Fill/FillRectilinear2.cpp
    ${LIBDIR}/libslic3r/Fill/FillRectilinear2.hpp
    ${LIBDIR}/libslic3r/Fill/FillRectilinear3.cpp
    ${LIBDIR}/libslic3r/Fill/FillRectilinear3.hpp
    ${LIBDIR}/libslic3r/Flow.cpp
    ${LIBDIR}/libslic3r/Flow.hpp
    ${LIBDIR}/libslic3r/Format/3mf.cpp
    ${LIBDIR}/libslic3r/Format/3mf.hpp
    ${LIBDIR}/libslic3r/Format/AMF.cpp
    ${LIBDIR}/libslic3r/Format/AMF.hpp
    ${LIBDIR}/libslic3r/Format/OBJ.cpp
    ${LIBDIR}/libslic3r/Format/OBJ.hpp
    ${LIBDIR}/libslic3r/Format/objparser.cpp
    ${LIBDIR}/libslic3r/Format/objparser.hpp
    ${LIBDIR}/libslic3r/Format/PRUS.cpp
    ${LIBDIR}/libslic3r/Format/PRUS.hpp
    ${LIBDIR}/libslic3r/Format/STL.cpp
    ${LIBDIR}/libslic3r/Format/STL.hpp
    ${LIBDIR}/libslic3r/GCode/Analyzer.cpp
    ${LIBDIR}/libslic3r/GCode/Analyzer.hpp
    ${LIBDIR}/libslic3r/GCode/CoolingBuffer.cpp
    ${LIBDIR}/libslic3r/GCode/CoolingBuffer.hpp
    ${LIBDIR}/libslic3r/GCode/PressureEqualizer.cpp
    ${LIBDIR}/libslic3r/GCode/PressureEqualizer.hpp
    ${LIBDIR}/libslic3r/GCode/PreviewData.cpp
    ${LIBDIR}/libslic3r/GCode/PreviewData.hpp
    ${LIBDIR}/libslic3r/GCode/PrintExtents.cpp
    ${LIBDIR}/libslic3r/GCode/PrintExtents.hpp
    ${LIBDIR}/libslic3r/GCode/SpiralVase.cpp
    ${LIBDIR}/libslic3r/GCode/SpiralVase.hpp
    ${LIBDIR}/libslic3r/GCode/ToolOrdering.cpp
    ${LIBDIR}/libslic3r/GCode/ToolOrdering.hpp
    ${LIBDIR}/libslic3r/GCode/WipeTower.hpp
    ${LIBDIR}/libslic3r/GCode/WipeTowerPrusaMM.cpp
    ${LIBDIR}/libslic3r/GCode/WipeTowerPrusaMM.hpp
    ${LIBDIR}/libslic3r/GCode.cpp
    ${LIBDIR}/libslic3r/GCode.hpp
    ${LIBDIR}/libslic3r/GCodeReader.cpp
    ${LIBDIR}/libslic3r/GCodeReader.hpp
    ${LIBDIR}/libslic3r/GCodeSender.cpp
    ${LIBDIR}/libslic3r/GCodeSender.hpp
    ${LIBDIR}/libslic3r/GCodeTimeEstimator.cpp
    ${LIBDIR}/libslic3r/GCodeTimeEstimator.hpp
    ${LIBDIR}/libslic3r/GCodeWriter.cpp
    ${LIBDIR}/libslic3r/GCodeWriter.hpp
    ${LIBDIR}/libslic3r/Geometry.cpp
    ${LIBDIR}/libslic3r/Geometry.hpp
    ${LIBDIR}/libslic3r/Int128.hpp
#    ${LIBDIR}/libslic3r/KdTree.hpp
    ${LIBDIR}/libslic3r/Layer.cpp
    ${LIBDIR}/libslic3r/Layer.hpp
    ${LIBDIR}/libslic3r/LayerRegion.cpp
    ${LIBDIR}/libslic3r/libslic3r.h
    ${LIBDIR}/libslic3r/Line.cpp
    ${LIBDIR}/libslic3r/Line.hpp
    ${LIBDIR}/libslic3r/Model.cpp
    ${LIBDIR}/libslic3r/Model.hpp
    ${LIBDIR}/libslic3r/MotionPlanner.cpp
    ${LIBDIR}/libslic3r/MotionPlanner.hpp
    ${LIBDIR}/libslic3r/MultiPoint.cpp
    ${LIBDIR}/libslic3r/MultiPoint.hpp
    ${LIBDIR}/libslic3r/MutablePriorityQueue.hpp
    ${LIBDIR}/libslic3r/PerimeterGenerator.cpp
    ${LIBDIR}/libslic3r/PerimeterGenerator.hpp
    ${LIBDIR}/libslic3r/PlaceholderParser.cpp
    ${LIBDIR}/libslic3r/PlaceholderParser.hpp
    ${LIBDIR}/libslic3r/Point.cpp
    ${LIBDIR}/libslic3r/Point.hpp
    ${LIBDIR}/libslic3r/Polygon.cpp
    ${LIBDIR}/libslic3r/Polygon.hpp
    ${LIBDIR}/libslic3r/Polyline.cpp
    ${LIBDIR}/libslic3r/Polyline.hpp
    ${LIBDIR}/libslic3r/PolylineCollection.cpp
    ${LIBDIR}/libslic3r/PolylineCollection.hpp
    ${LIBDIR}/libslic3r/Print.cpp
    ${LIBDIR}/libslic3r/Print.hpp
    ${LIBDIR}/libslic3r/PrintConfig.cpp
    ${LIBDIR}/libslic3r/PrintConfig.hpp
    ${LIBDIR}/libslic3r/PrintObject.cpp
    ${LIBDIR}/libslic3r/PrintRegion.cpp
    ${LIBDIR}/libslic3r/Slicing.cpp
    ${LIBDIR}/libslic3r/Slicing.hpp
    ${LIBDIR}/libslic3r/SlicingAdaptive.cpp
    ${LIBDIR}/libslic3r/SlicingAdaptive.hpp
    ${LIBDIR}/libslic3r/SupportMaterial.cpp
    ${LIBDIR}/libslic3r/SupportMaterial.hpp
    ${LIBDIR}/libslic3r/Surface.cpp
    ${LIBDIR}/libslic3r/Surface.hpp
    ${LIBDIR}/libslic3r/SurfaceCollection.cpp
    ${LIBDIR}/libslic3r/SurfaceCollection.hpp
    ${LIBDIR}/libslic3r/SVG.cpp
    ${LIBDIR}/libslic3r/SVG.hpp
    ${LIBDIR}/libslic3r/TriangleMesh.cpp
    ${LIBDIR}/libslic3r/TriangleMesh.hpp
#    ${LIBDIR}/libslic3r/utils.cpp
    ${LIBDIR}/libslic3r/Utils.hpp
)

add_library(libslic3r_gui STATIC
    ${LIBDIR}/slic3r/GUI/AboutDialog.cpp
    ${LIBDIR}/slic3r/GUI/AboutDialog.hpp
    ${LIBDIR}/slic3r/GUI/AppConfig.cpp
    ${LIBDIR}/slic3r/GUI/AppConfig.hpp
    ${LIBDIR}/slic3r/GUI/BitmapCache.cpp
    ${LIBDIR}/slic3r/GUI/BitmapCache.hpp
    ${LIBDIR}/slic3r/GUI/ConfigSnapshotDialog.cpp
    ${LIBDIR}/slic3r/GUI/ConfigSnapshotDialog.hpp
    ${LIBDIR}/slic3r/GUI/3DScene.cpp
    ${LIBDIR}/slic3r/GUI/3DScene.hpp
    ${LIBDIR}/slic3r/GUI/GLShader.cpp
    ${LIBDIR}/slic3r/GUI/GLShader.hpp
    ${LIBDIR}/slic3r/GUI/Preferences.cpp
    ${LIBDIR}/slic3r/GUI/Preferences.hpp
    ${LIBDIR}/slic3r/GUI/Preset.cpp
    ${LIBDIR}/slic3r/GUI/Preset.hpp
    ${LIBDIR}/slic3r/GUI/PresetBundle.cpp
    ${LIBDIR}/slic3r/GUI/PresetBundle.hpp
    ${LIBDIR}/slic3r/GUI/PresetHints.cpp
    ${LIBDIR}/slic3r/GUI/PresetHints.hpp
    ${LIBDIR}/slic3r/GUI/GUI.cpp
    ${LIBDIR}/slic3r/GUI/GUI.hpp
    ${LIBDIR}/slic3r/GUI/Tab.cpp
    ${LIBDIR}/slic3r/GUI/Tab.hpp
    ${LIBDIR}/slic3r/GUI/TabIface.cpp
    ${LIBDIR}/slic3r/GUI/TabIface.hpp
    ${LIBDIR}/slic3r/GUI/Field.cpp
    ${LIBDIR}/slic3r/GUI/Field.hpp
    ${LIBDIR}/slic3r/GUI/OptionsGroup.cpp
    ${LIBDIR}/slic3r/GUI/OptionsGroup.hpp
    ${LIBDIR}/slic3r/GUI/BedShapeDialog.cpp
    ${LIBDIR}/slic3r/GUI/BedShapeDialog.hpp
    ${LIBDIR}/slic3r/GUI/2DBed.cpp
    ${LIBDIR}/slic3r/GUI/2DBed.hpp
    ${LIBDIR}/slic3r/GUI/wxExtensions.cpp
    ${LIBDIR}/slic3r/GUI/wxExtensions.hpp
    ${LIBDIR}/slic3r/GUI/BonjourDialog.cpp
    ${LIBDIR}/slic3r/GUI/BonjourDialog.hpp
    ${LIBDIR}/slic3r/Config/Snapshot.cpp
    ${LIBDIR}/slic3r/Config/Snapshot.hpp
    ${LIBDIR}/slic3r/Config/Version.cpp
    ${LIBDIR}/slic3r/Config/Version.hpp    
    ${LIBDIR}/slic3r/Utils/ASCIIFolding.cpp
    ${LIBDIR}/slic3r/Utils/ASCIIFolding.hpp
    ${LIBDIR}/slic3r/GUI/ConfigWizard.cpp
    ${LIBDIR}/slic3r/GUI/ConfigWizard.hpp
    ${LIBDIR}/slic3r/Utils/Http.cpp
    ${LIBDIR}/slic3r/Utils/Http.hpp
    ${LIBDIR}/slic3r/Utils/OctoPrint.cpp
    ${LIBDIR}/slic3r/Utils/OctoPrint.hpp
    ${LIBDIR}/slic3r/Utils/Bonjour.cpp
    ${LIBDIR}/slic3r/Utils/Bonjour.hpp
<<<<<<< HEAD
    ${LIBDIR}/slic3r/Utils/Time.cpp
    ${LIBDIR}/slic3r/Utils/Time.hpp
=======
    ${LIBDIR}/slic3r/Utils/PresetUpdater.cpp
    ${LIBDIR}/slic3r/Utils/PresetUpdater.hpp
>>>>>>> 26511dee
)

add_library(admesh STATIC
    ${LIBDIR}/admesh/connect.cpp
    ${LIBDIR}/admesh/normals.cpp
    ${LIBDIR}/admesh/shared.cpp
    ${LIBDIR}/admesh/stl.h
    ${LIBDIR}/admesh/stl_io.cpp
    ${LIBDIR}/admesh/stlinit.cpp
    ${LIBDIR}/admesh/util.cpp
)

add_library(miniz STATIC
    ${LIBDIR}/miniz/miniz.h
    ${LIBDIR}/miniz/miniz_common.h
    ${LIBDIR}/miniz/miniz_tdef.h
    ${LIBDIR}/miniz/miniz_tinfl.h
    ${LIBDIR}/miniz/miniz_zip.h
    ${LIBDIR}/miniz/miniz.cpp
    ${LIBDIR}/miniz/miniz_tdef.cpp
    ${LIBDIR}/miniz/miniz_tinfl.cpp
    ${LIBDIR}/miniz/miniz_zip.cpp
)

add_library(clipper STATIC 
    ${LIBDIR}/clipper.cpp
    ${LIBDIR}/clipper.hpp
)

add_library(polypartition STATIC 
    ${LIBDIR}/polypartition.cpp
    ${LIBDIR}/polypartition.h
)

add_library(poly2tri STATIC
    ${LIBDIR}/poly2tri/common/shapes.cc
    ${LIBDIR}/poly2tri/common/shapes.h
    ${LIBDIR}/poly2tri/common/utils.h
    ${LIBDIR}/poly2tri/poly2tri.h
    ${LIBDIR}/poly2tri/sweep/advancing_front.cc
    ${LIBDIR}/poly2tri/sweep/advancing_front.h
    ${LIBDIR}/poly2tri/sweep/cdt.cc
    ${LIBDIR}/poly2tri/sweep/cdt.h
    ${LIBDIR}/poly2tri/sweep/sweep.cc
    ${LIBDIR}/poly2tri/sweep/sweep.h
    ${LIBDIR}/poly2tri/sweep/sweep_context.cc
    ${LIBDIR}/poly2tri/sweep/sweep_context.h
)

add_library(nowide STATIC
    ${LIBDIR}/boost/nowide/args.hpp
    ${LIBDIR}/boost/nowide/cenv.hpp
    ${LIBDIR}/boost/nowide/config.hpp
    ${LIBDIR}/boost/nowide/convert.hpp
    ${LIBDIR}/boost/nowide/cstdio.hpp
    ${LIBDIR}/boost/nowide/cstdlib.hpp
    ${LIBDIR}/boost/nowide/filebuf.hpp
    ${LIBDIR}/boost/nowide/fstream.hpp
    ${LIBDIR}/boost/nowide/integration/filesystem.hpp
    ${LIBDIR}/boost/nowide/iostream.cpp
    ${LIBDIR}/boost/nowide/iostream.hpp
    ${LIBDIR}/boost/nowide/stackstring.hpp
    ${LIBDIR}/boost/nowide/system.hpp
    ${LIBDIR}/boost/nowide/utf8_codecvt.hpp
    ${LIBDIR}/boost/nowide/windows.hpp
)

add_library(Shiny STATIC
    ${LIBDIR}/Shiny/Shiny.h
    ${LIBDIR}/Shiny/ShinyConfig.h
    ${LIBDIR}/Shiny/ShinyData.h
    ${LIBDIR}/Shiny/ShinyMacros.h
    ${LIBDIR}/Shiny/ShinyManager.c
    ${LIBDIR}/Shiny/ShinyManager.h
    ${LIBDIR}/Shiny/ShinyNode.c
    ${LIBDIR}/Shiny/ShinyNode.h
    ${LIBDIR}/Shiny/ShinyNodePool.c
    ${LIBDIR}/Shiny/ShinyNodePool.h
    ${LIBDIR}/Shiny/ShinyNodeState.c
    ${LIBDIR}/Shiny/ShinyNodeState.h
    ${LIBDIR}/Shiny/ShinyOutput.c
    ${LIBDIR}/Shiny/ShinyOutput.h
    ${LIBDIR}/Shiny/ShinyPrereqs.h
    ${LIBDIR}/Shiny/ShinyTools.c
    ${LIBDIR}/Shiny/ShinyTools.h
    ${LIBDIR}/Shiny/ShinyVersion.h
    ${LIBDIR}/Shiny/ShinyZone.c
    ${LIBDIR}/Shiny/ShinyZone.h
)

add_library(semver STATIC
    ${LIBDIR}/semver/semver.h
    ${LIBDIR}/semver/semver.c
)

# Generate the Slic3r Perl module (XS) typemap file.
set(MyTypemap ${CMAKE_CURRENT_BINARY_DIR}/typemap)
add_custom_command(
        OUTPUT ${MyTypemap}
        DEPENDS ${CMAKE_CURRENT_LIST_DIR}/xsp/my.map
        COMMAND ${PERL_EXECUTABLE} -MExtUtils::Typemaps -MExtUtils::Typemaps::Basic -e "$typemap = ExtUtils::Typemaps->new(file => \"${CMAKE_CURRENT_LIST_DIR}/xsp/my.map\"); $typemap->merge(typemap => ExtUtils::Typemaps::Basic->new); $typemap->write(file => \"${MyTypemap}\")"
        VERBATIM
)

# Generate the Slic3r Perl module (XS) main.xs file.
set(XS_MAIN_XS ${CMAKE_CURRENT_BINARY_DIR}/main.xs)
set(XSP_DIR ${CMAKE_CURRENT_SOURCE_DIR}/xsp)
#FIXME list the dependecies explicitely, add dependency on the typemap.
set(XS_XSP_FILES
    ${XSP_DIR}/BoundingBox.xsp
    ${XSP_DIR}/BridgeDetector.xsp
    ${XSP_DIR}/Clipper.xsp
    ${XSP_DIR}/Config.xsp
    ${XSP_DIR}/ExPolygon.xsp
    ${XSP_DIR}/ExPolygonCollection.xsp
    ${XSP_DIR}/ExtrusionEntityCollection.xsp
    ${XSP_DIR}/ExtrusionLoop.xsp
    ${XSP_DIR}/ExtrusionMultiPath.xsp
    ${XSP_DIR}/ExtrusionPath.xsp
    ${XSP_DIR}/ExtrusionSimulator.xsp
    ${XSP_DIR}/Filler.xsp
    ${XSP_DIR}/Flow.xsp
    ${XSP_DIR}/GCode.xsp
    ${XSP_DIR}/GCodeSender.xsp
    ${XSP_DIR}/Geometry.xsp
    ${XSP_DIR}/GUI.xsp
    ${XSP_DIR}/GUI_AppConfig.xsp
    ${XSP_DIR}/GUI_3DScene.xsp
    ${XSP_DIR}/GUI_Preset.xsp
    ${XSP_DIR}/GUI_Tab.xsp
    ${XSP_DIR}/Layer.xsp
    ${XSP_DIR}/Line.xsp
    ${XSP_DIR}/Model.xsp
    ${XSP_DIR}/MotionPlanner.xsp
    ${XSP_DIR}/PerimeterGenerator.xsp
    ${XSP_DIR}/PlaceholderParser.xsp
    ${XSP_DIR}/Point.xsp
    ${XSP_DIR}/Polygon.xsp
    ${XSP_DIR}/Polyline.xsp
    ${XSP_DIR}/PolylineCollection.xsp
    ${XSP_DIR}/Print.xsp
    ${XSP_DIR}/Surface.xsp
    ${XSP_DIR}/SurfaceCollection.xsp
    ${XSP_DIR}/TriangleMesh.xsp
    ${XSP_DIR}/Utils_OctoPrint.xsp
    ${XSP_DIR}/Utils_PresetUpdater.xsp
    ${XSP_DIR}/XS.xsp
)
foreach (file ${XS_XSP_FILES})
    if (MSVC)
        # Visual Studio C compiler has issues with FILE pragmas containing quotes.
        set(INCLUDE_COMMANDS "${INCLUDE_COMMANDS}INCLUDE_COMMAND: $^X -MExtUtils::XSpp::Cmd -e xspp -- -t ${CMAKE_CURRENT_LIST_DIR}/xsp/typemap.xspt ${file}\n")
    else ()
        set(INCLUDE_COMMANDS "${INCLUDE_COMMANDS}INCLUDE_COMMAND: $^X -MExtUtils::XSpp::Cmd -e xspp -- -t \"${CMAKE_CURRENT_LIST_DIR}/xsp/typemap.xspt\" \"${file}\"\n")
    endif ()
endforeach ()
configure_file(main.xs.in ${XS_MAIN_XS} @ONLY) # Insert INCLUDE_COMMANDS into main.xs

# Generate the Slic3r Perl module (XS) XS.cpp file.
#FIXME add the dependency on main.xs and typemap.
set(XS_MAIN_CPP ${CMAKE_CURRENT_BINARY_DIR}/XS.cpp)
add_custom_command(
        OUTPUT ${XS_MAIN_CPP}
        DEPENDS ${MyTypemap} ${XS_XSP_FILES} ${CMAKE_CURRENT_LIST_DIR}/xsp/typemap.xspt
        COMMAND COMMAND xsubpp -typemap typemap -output ${XS_MAIN_CPP} -hiertype ${XS_MAIN_XS}
)

# Define the Perl XS shared library.
if(APPLE)
    set(XS_SHARED_LIBRARY_TYPE MODULE)
else()
    set(XS_SHARED_LIBRARY_TYPE SHARED)
endif()
add_library(XS ${XS_SHARED_LIBRARY_TYPE}
    ${XS_MAIN_CPP}
    ${LIBDIR}/libslic3r/utils.cpp
    ${LIBDIR}/slic3r/GUI/wxPerlIface.cpp
    ${LIBDIR}/perlglue.cpp
    ${LIBDIR}/ppport.h
    ${LIBDIR}/xsinit.h
    ${CMAKE_CURRENT_LIST_DIR}/xsp/my.map
    # mytype.map is empty. Is it required by Build.PL or the Perl xspp module?
    ${CMAKE_CURRENT_LIST_DIR}/xsp/mytype.map
    # Used by Perl xsubpp to generate XS.cpp
    ${CMAKE_CURRENT_LIST_DIR}/xsp/typemap.xspt
)
if(APPLE)
    set_target_properties(XS PROPERTIES BUNDLE TRUE)
    # Ignore undefined symbols of the perl interpreter, they will be found in the caller image.
    target_link_libraries(XS "-undefined dynamic_lookup")
endif()
target_link_libraries(XS libslic3r libslic3r_gui admesh miniz clipper nowide polypartition poly2tri semver)
if(SLIC3R_PROFILE)
    target_link_libraries(XS Shiny)
endif()

# Add the OpenGL and GLU libraries.
if (SLIC3R_GUI)
    if (MSVC)
        target_link_libraries(XS OpenGL32.Lib GlU32.Lib)
    elseif (MINGW)
        target_link_libraries(XS -lopengl32)
    elseif (APPLE)
        target_link_libraries(XS "-framework OpenGL")
    else ()
        target_link_libraries(XS -lGL -lGLU)
    endif ()
endif ()

target_include_directories(XS PRIVATE src src/libslic3r) # Local include directories
target_compile_definitions(XS PRIVATE -DSLIC3RXS)
set_target_properties(XS PROPERTIES PREFIX "") # Prevent cmake from generating libXS.so instead of XS.so

if (APPLE)
#    add_compile_options(-stdlib=libc++)
#    add_definitions(-DBOOST_THREAD_DONT_USE_CHRONO -DBOOST_NO_CXX11_RVALUE_REFERENCES -DBOOST_THREAD_USES_MOVE)
    target_link_libraries(XS "-framework IOKit" "-framework CoreFoundation" -lc++)
elseif (MSVC)
    target_link_libraries(XS )
else ()
    target_link_libraries(XS -lstdc++)
endif ()

# Windows specific stuff
if (WIN32)
    target_compile_definitions(XS PRIVATE -DNOGDI -DNOMINMAX -DHAS_BOOL)
endif ()

## Configuration flags
if (SLIC3R_GUI)
    message("Slic3r will be built with GUI support")
    target_compile_definitions(XS PRIVATE -DSLIC3R_GUI)
endif ()

if (SLIC3R_PROFILE)
    message("Slic3r will be built with a Shiny invasive profiler")
    add_definitions(-DSLIC3R_PROFILE)
endif ()

if (SLIC3R_HAS_BROKEN_CROAK)
    target_compile_definitions(XS PRIVATE -DSLIC3R_HAS_BROKEN_CROAK)
endif ()

if (CMAKE_BUILD_TYPE MATCHES DEBUG)
    target_compile_definitions(XS PRIVATE -DSLIC3R_DEBUG -DDEBUG -D_DEBUG)
else ()
    target_compile_definitions(XS PRIVATE -DNDEBUG)
endif ()

# Perl specific stuff
find_package(PerlLibs REQUIRED)
set(PerlEmbed_DEBUG 1)
find_package(PerlEmbed REQUIRED)
target_include_directories(XS PRIVATE ${PERL_INCLUDE_PATH})
target_compile_options(XS PRIVATE ${PerlEmbed_CCFLAGS})
# If the Perl is compiled with optimization off, disable optimization over the whole project.
if (WIN32 AND ";${PerlEmbed_CCFLAGS};" MATCHES ";[-/]Od;")
    message(STATUS "Perl compiled without optimization. Disabling optimization for the Slic3r build.")
    message("Old CMAKE_CXX_FLAGS_RELEASE: ${CMAKE_CXX_FLAGS_RELEASE}")
    message("Old CMAKE_CXX_FLAGS_RELWITHDEBINFO: ${CMAKE_CXX_FLAGS_RELEASE}")
    message("Old CMAKE_CXX_FLAGS: ${CMAKE_CXX_FLAGS_RELEASE}")
    set(CMAKE_CXX_FLAGS_RELEASE "/MD /Od /Zi /EHsc /DNDEBUG")
    set(CMAKE_C_FLAGS_RELEASE "/MD /Od /Zi /DNDEBUG")
    set(CMAKE_CXX_FLAGS_RELWITHDEBINFO "/MD /Od /Zi /EHsc /DNDEBUG")
    set(CMAKE_C_FLAGS_RELWITHDEBINFO "/MD /Od /Zi /DNDEBUG")
    set(CMAKE_CXX_FLAGS "/MD /Od /Zi /EHsc /DNDEBUG")
    set(CMAKE_C_FLAGS "/MD /Od /Zi /DNDEBUG")
endif()
# The following line will add -fPIC on Linux to make the XS.so rellocable.
add_definitions(${PerlEmbed_CCCDLFLAGS})
if (WIN32)
    target_link_libraries(XS ${PERL_LIBRARY})
endif()

## REQUIRED packages

# Find and configure boost
if(SLIC3R_STATIC)
    # Use static boost libraries.
    set(Boost_USE_STATIC_LIBS ON)
    # Use boost libraries linked statically to the C++ runtime.
    # set(Boost_USE_STATIC_RUNTIME ON)
endif()
#set(Boost_DEBUG ON)
find_package(Boost REQUIRED COMPONENTS system filesystem thread log locale regex)
if(Boost_FOUND)
    include_directories(${Boost_INCLUDE_DIRS})
    target_link_libraries(XS ${Boost_LIBRARIES})
    if (APPLE)
        # BOOST_ASIO_DISABLE_KQUEUE : prevents a Boost ASIO bug on OS X: https://svn.boost.org/trac/boost/ticket/5339
        add_definitions(-DBOOST_ASIO_DISABLE_KQUEUE)
    endif()
    if(NOT SLIC3R_STATIC)
        add_definitions(-DBOOST_LOG_DYN_LINK)
    endif()
endif()

# Find and configure intel-tbb
if(SLIC3R_STATIC)
    set(TBB_STATIC 1)
endif()
set(TBB_DEBUG 1)
find_package(TBB REQUIRED)
include_directories(${TBB_INCLUDE_DIRS})
add_definitions(${TBB_DEFINITIONS})
if(MSVC)
    # Suppress implicit linking of the TBB libraries by the Visual Studio compiler.
    add_definitions(-D__TBB_NO_IMPLICIT_LINKAGE)
endif()
# The Intel TBB library will use the std::exception_ptr feature of C++11.
add_definitions(-DTBB_USE_CAPTURED_EXCEPTION=0)
target_link_libraries(XS ${TBB_LIBRARIES})

# Find and configure wxWidgets
if (SLIC3R_PRUSACONTROL)
    set(wxWidgets_UseAlienWx 1)
    if (wxWidgets_UseAlienWx)
        set(AlienWx_DEBUG 1)
        find_package(AlienWx REQUIRED COMPONENTS base core adv html)
        include_directories(${AlienWx_INCLUDE_DIRS})
        #add_compile_options(${AlienWx_CXX_FLAGS})
        add_definitions(${AlienWx_DEFINITIONS})
        set(wxWidgets_LIBRARIES ${AlienWx_LIBRARIES})
    else ()
        find_package(wxWidgets REQUIRED COMPONENTS base core adv html)
        include(${wxWidgets_USE_FILE})
    endif ()
    add_definitions(-DSLIC3R_GUI -DSLIC3R_PRUS)
    target_link_libraries(XS ${wxWidgets_LIBRARIES})
endif()

find_package(CURL REQUIRED)
include_directories(${CURL_INCLUDE_DIRS})
target_link_libraries(XS ${CURL_LIBRARIES})

if (SLIC3R_STATIC)
    if (NOT APPLE)
        # libcurl is always linked dynamically to the system libcurl on OSX.
        # On other systems, libcurl is linked statically if SLIC3R_STATIC is set.
        add_definitions(-DCURL_STATICLIB)
    endif()
    if (CMAKE_SYSTEM_NAME STREQUAL "Linux")
        # As of now, our build system produces a statically linked libcurl,
        # which links the OpenSSL library dynamically.
        find_package(OpenSSL REQUIRED)
        message("OpenSSL include dir: ${OPENSSL_INCLUDE_DIR}")
        message("OpenSSL libraries: ${OPENSSL_LIBRARIES}")
        include_directories(${OPENSSL_INCLUDE_DIR})
        target_link_libraries(XS ${OPENSSL_LIBRARIES})
    endif()
endif()

## OPTIONAL packages

# Find eigen3 or use bundled version
if (NOT SLIC3R_STATIC)
    find_package(Eigen3)
endif ()
if (NOT Eigen3_FOUND)
    set(Eigen3_FOUND 1)
    set(EIGEN3_INCLUDE_DIR ${LIBDIR}/eigen/)
endif ()
include_directories(${EIGEN3_INCLUDE_DIR})

# Find expat or use bundled version
# Always use the system libexpat on Linux.
if (NOT SLIC3R_STATIC OR CMAKE_SYSTEM_NAME STREQUAL "Linux")
    find_package(EXPAT)
endif ()
if (NOT EXPAT_FOUND)
    add_library(expat STATIC
        ${LIBDIR}/expat/xmlparse.c
        ${LIBDIR}/expat/xmlrole.c
        ${LIBDIR}/expat/xmltok.c
    )
    set(EXPAT_FOUND 1)
    set(EXPAT_INCLUDE_DIRS ${LIBDIR}/expat/)
    set(EXPAT_LIBRARIES expat)
endif ()
include_directories(${EXPAT_INCLUDE_DIRS})
target_link_libraries(XS ${EXPAT_LIBRARIES})

# Find glew or use bundled version
if (NOT SLIC3R_STATIC)
    find_package(GLEW)
endif ()
if (NOT GLEW_FOUND)
    add_library(glew STATIC ${LIBDIR}/glew/src/glew.c)
    set(GLEW_FOUND 1)
    set(GLEW_INCLUDE_DIRS ${LIBDIR}/glew/include/)
    set(GLEW_LIBRARIES glew)
    add_definitions(-DGLEW_STATIC)
endif ()
include_directories(${GLEW_INCLUDE_DIRS})
target_link_libraries(XS ${GLEW_LIBRARIES})
# Install the XS.pm and XS.{so,dll,bundle} into the local-lib directory.
set(PERL_LOCAL_LIB_DIR "${PROJECT_SOURCE_DIR}/local-lib/lib/perl5/${PerlEmbed_ARCHNAME}")
add_custom_command(
    TARGET XS
    POST_BUILD
        COMMAND ${CMAKE_COMMAND} -E make_directory "${PERL_LOCAL_LIB_DIR}/auto/Slic3r/XS/"
        COMMAND ${CMAKE_COMMAND} -E copy "$<TARGET_FILE:XS>" "${PERL_LOCAL_LIB_DIR}/auto/Slic3r/XS/"
        COMMAND ${CMAKE_COMMAND} -E make_directory "${PERL_LOCAL_LIB_DIR}/Slic3r/"
        COMMAND ${CMAKE_COMMAND} -E copy "${PROJECT_SOURCE_DIR}/xs/lib/Slic3r/XS.pm" "${PERL_LOCAL_LIB_DIR}/Slic3r/"
)
if(APPLE)
    add_custom_command(
        TARGET XS
        POST_BUILD
            COMMAND ${CMAKE_COMMAND} -E rename "${PERL_LOCAL_LIB_DIR}/auto/Slic3r/XS/XS" "${PERL_LOCAL_LIB_DIR}/auto/Slic3r/XS/XS.bundle"
    )
endif()

# Create a slic3r executable
add_executable(slic3r ${PROJECT_SOURCE_DIR}/src/slic3r.cpp)
target_include_directories(XS PRIVATE src src/libslic3r)
target_link_libraries(slic3r libslic3r libslic3r_gui admesh miniz ${Boost_LIBRARIES} clipper ${EXPAT_LIBRARIES} ${GLEW_LIBRARIES} polypartition poly2tri ${TBB_LIBRARIES} ${wxWidgets_LIBRARIES})
if(SLIC3R_PROFILE)
    target_link_libraries(Shiny)
endif()
if (APPLE)
    target_link_libraries(slic3r "-framework IOKit" "-framework CoreFoundation" -lc++)
elseif (NOT MSVC)
    target_link_libraries(slic3r -lstdc++)
endif ()

if (MSVC)
    # Here we associate some additional properties with the MSVC project to enable compilation and debugging out of the box.
    set_target_properties(XS PROPERTIES VS_USER_PROPS "${PROJECT_SOURCE_DIR}/cmake/msvc/xs.wperl64d.props")
endif()

# l10n
set(L10N_DIR "${PROJECT_SOURCE_DIR}/resources/localization")
add_custom_target(pot
    COMMAND xgettext --keyword=L --from-code=UTF-8 --debug
        -f "${L10N_DIR}/list.txt"
        -o "${L10N_DIR}/Slic3rPE.pot"
    WORKING_DIRECTORY ${PROJECT_SOURCE_DIR}
    COMMENT "Generate pot file from strings in the source tree"
)

# Installation
install(TARGETS XS DESTINATION ${PERL_VENDORARCH}/auto/Slic3r/XS)
install(FILES lib/Slic3r/XS.pm DESTINATION ${PERL_VENDORLIB}/Slic3r)<|MERGE_RESOLUTION|>--- conflicted
+++ resolved
@@ -222,13 +222,10 @@
     ${LIBDIR}/slic3r/Utils/OctoPrint.hpp
     ${LIBDIR}/slic3r/Utils/Bonjour.cpp
     ${LIBDIR}/slic3r/Utils/Bonjour.hpp
-<<<<<<< HEAD
+    ${LIBDIR}/slic3r/Utils/PresetUpdater.cpp
+    ${LIBDIR}/slic3r/Utils/PresetUpdater.hpp
     ${LIBDIR}/slic3r/Utils/Time.cpp
     ${LIBDIR}/slic3r/Utils/Time.hpp
-=======
-    ${LIBDIR}/slic3r/Utils/PresetUpdater.cpp
-    ${LIBDIR}/slic3r/Utils/PresetUpdater.hpp
->>>>>>> 26511dee
 )
 
 add_library(admesh STATIC
