#ifndef slic3r_Model_hpp_
#define slic3r_Model_hpp_

#include "libslic3r.h"
#include "Geometry.hpp"
#include "Layer.hpp"
#include "ObjectID.hpp"
#include "Point.hpp"
#include "PrintConfig.hpp"
#include "Slicing.hpp"
<<<<<<< HEAD
#include "Arrange.hpp"
=======
#include "SLA/SLACommon.hpp"
#include "TriangleMesh.hpp"
>>>>>>> 2b9d285a

#include <map>
#include <memory>
#include <string>
#include <utility>
#include <vector>

namespace Slic3r {

class Model;
class ModelInstance;
class ModelMaterial;
class ModelObject;
class ModelVolume;
class Print;
class SLAPrint;

namespace UndoRedo {
	class StackImpl;
}

class ModelConfig : public ObjectBase, public DynamicPrintConfig
{
private:
	friend class cereal::access;
	friend class UndoRedo::StackImpl;
	friend class ModelObject;
	friend class ModelVolume;
	friend class ModelMaterial;

    // Constructors to be only called by derived classes.
    // Default constructor to assign a unique ID.
    explicit ModelConfig() {}
    // Constructor with ignored int parameter to assign an invalid ID, to be replaced
    // by an existing ID copied from elsewhere.
    explicit ModelConfig(int) : ObjectBase(-1) {}
    // Copy constructor copies the ID.
	explicit ModelConfig(const ModelConfig &cfg) : ObjectBase(-1), DynamicPrintConfig(cfg) { this->copy_id(cfg); }
    // Move constructor copies the ID.
	explicit ModelConfig(ModelConfig &&cfg) : ObjectBase(-1), DynamicPrintConfig(std::move(cfg)) { this->copy_id(cfg); }

	ModelConfig& operator=(const ModelConfig &rhs) = default;
    ModelConfig& operator=(ModelConfig &&rhs) = default;

	template<class Archive> void serialize(Archive &ar) {
		ar(cereal::base_class<DynamicPrintConfig>(this));
	}
};

typedef std::string t_model_material_id;
typedef std::string t_model_material_attribute;
typedef std::map<t_model_material_attribute, std::string> t_model_material_attributes;

typedef std::map<t_model_material_id, ModelMaterial*> ModelMaterialMap;
typedef std::vector<ModelObject*> ModelObjectPtrs;
typedef std::vector<ModelVolume*> ModelVolumePtrs;
typedef std::vector<ModelInstance*> ModelInstancePtrs;

#define OBJECTBASE_DERIVED_COPY_MOVE_CLONE(TYPE) \
    /* Copy a model, copy the IDs. The Print::apply() will call the TYPE::copy() method */ \
    /* to make a private copy for background processing. */ \
    static TYPE* new_copy(const TYPE &rhs)  { auto *ret = new TYPE(rhs); assert(ret->id() == rhs.id()); return ret; } \
    static TYPE* new_copy(TYPE &&rhs)       { auto *ret = new TYPE(std::move(rhs)); assert(ret->id() == rhs.id()); return ret; } \
    static TYPE  make_copy(const TYPE &rhs) { TYPE ret(rhs); assert(ret.id() == rhs.id()); return ret; } \
    static TYPE  make_copy(TYPE &&rhs)      { TYPE ret(std::move(rhs)); assert(ret.id() == rhs.id()); return ret; } \
    TYPE&        assign_copy(const TYPE &rhs); \
    TYPE&        assign_copy(TYPE &&rhs); \
    /* Copy a TYPE, generate new IDs. The front end will use this call. */ \
    static TYPE* new_clone(const TYPE &rhs) { \
        /* Default constructor assigning an invalid ID. */ \
        auto obj = new TYPE(-1); \
        obj->assign_clone(rhs); \
        assert(obj->id().valid() && obj->id() != rhs.id()); \
        return obj; \
	} \
    TYPE         make_clone(const TYPE &rhs) { \
        /* Default constructor assigning an invalid ID. */ \
        TYPE obj(-1); \
        obj.assign_clone(rhs); \
        assert(obj.id().valid() && obj.id() != rhs.id()); \
        return obj; \
    } \
    TYPE&        assign_clone(const TYPE &rhs) { \
        this->assign_copy(rhs); \
        assert(this->id().valid() && this->id() == rhs.id()); \
        this->assign_new_unique_ids_recursive(); \
        assert(this->id().valid() && this->id() != rhs.id()); \
		return *this; \
    }

// Material, which may be shared across multiple ModelObjects of a single Model.
class ModelMaterial final : public ObjectBase
{
public:
    // Attributes are defined by the AMF file format, but they don't seem to be used by Slic3r for any purpose.
    t_model_material_attributes attributes;
    // Dynamic configuration storage for the object specific configuration values, overriding the global configuration.
    ModelConfig config;

    Model* get_model() const { return m_model; }
    void apply(const t_model_material_attributes &attributes)
        { this->attributes.insert(attributes.begin(), attributes.end()); }

private:
    // Parent, owning this material.
    Model *m_model;

    // To be accessed by the Model.
    friend class Model;
	// Constructor, which assigns a new unique ID to the material and to its config.
	ModelMaterial(Model *model) : m_model(model) { assert(this->id().valid()); }
	// Copy constructor copies the IDs of the ModelMaterial and its config, and m_model!
	ModelMaterial(const ModelMaterial &rhs) = default;
	void set_model(Model *model) { m_model = model; }
	void set_new_unique_id() { ObjectBase::set_new_unique_id(); this->config.set_new_unique_id(); }

	// To be accessed by the serialization and Undo/Redo code.
	friend class cereal::access;
	friend class UndoRedo::StackImpl;
	// Create an object for deserialization, don't allocate IDs for ModelMaterial and its config.
	ModelMaterial() : ObjectBase(-1), config(-1), m_model(nullptr) { assert(this->id().invalid()); assert(this->config.id().invalid()); }
	template<class Archive> void serialize(Archive &ar) { 
		assert(this->id().invalid()); assert(this->config.id().invalid());
		ar(attributes, config);
		// assert(this->id().valid()); assert(this->config.id().valid());
	}

	// Disabled methods.
	ModelMaterial(ModelMaterial &&rhs) = delete;
	ModelMaterial& operator=(const ModelMaterial &rhs) = delete;
    ModelMaterial& operator=(ModelMaterial &&rhs) = delete;
};

// A printable object, possibly having multiple print volumes (each with its own set of parameters and materials),
// and possibly having multiple modifier volumes, each modifier volume with its set of parameters and materials.
// Each ModelObject may be instantiated mutliple times, each instance having different placement on the print bed,
// different rotation and different uniform scaling.
class ModelObject final : public ObjectBase
{
public:
    std::string             name;
    std::string             input_file;    // XXX: consider fs::path
    // Instances of this ModelObject. Each instance defines a shift on the print bed, rotation around the Z axis and a uniform scaling.
    // Instances are owned by this ModelObject.
    ModelInstancePtrs       instances;
    // Printable and modifier volumes, each with its material ID and a set of override parameters.
    // ModelVolumes are owned by this ModelObject.
    ModelVolumePtrs         volumes;
    // Configuration parameters specific to a single ModelObject, overriding the global Slic3r settings.
    ModelConfig      		config;
    // Variation of a layer thickness for spans of Z coordinates + optional parameter overrides.
    t_layer_config_ranges   layer_config_ranges;
    // Profile of increasing z to a layer height, to be linearly interpolated when calculating the layers.
    // The pairs of <z, layer_height> are packed into a 1D array.
    std::vector<coordf_t>   layer_height_profile;

    // This vector holds position of selected support points for SLA. The data are
    // saved in mesh coordinates to allow using them for several instances.
    // The format is (x, y, z, point_size, supports_island)
    std::vector<sla::SupportPoint>      sla_support_points;
    // To keep track of where the points came from (used for synchronization between
    // the SLA gizmo and the backend).
    sla::PointsStatus sla_points_status = sla::PointsStatus::None;

    /* This vector accumulates the total translation applied to the object by the
        center_around_origin() method. Callers might want to apply the same translation
        to new volumes before adding them to this object in order to preserve alignment
        when user expects that. */
    Vec3d                   origin_translation;

    Model*                  get_model() { return m_model; };
	const Model*            get_model() const { return m_model; };

    ModelVolume*            add_volume(const TriangleMesh &mesh);
    ModelVolume*            add_volume(TriangleMesh &&mesh);
    ModelVolume*            add_volume(const ModelVolume &volume);
    ModelVolume*            add_volume(const ModelVolume &volume, TriangleMesh &&mesh);
    void                    delete_volume(size_t idx);
    void                    clear_volumes();
    bool                    is_multiparts() const { return volumes.size() > 1; }

    ModelInstance*          add_instance();
    ModelInstance*          add_instance(const ModelInstance &instance);
    ModelInstance*          add_instance(const Vec3d &offset, const Vec3d &scaling_factor, const Vec3d &rotation, const Vec3d &mirror);
    void                    delete_instance(size_t idx);
    void                    delete_last_instance();
    void                    clear_instances();

    // Returns the bounding box of the transformed instances.
    // This bounding box is approximate and not snug.
    // This bounding box is being cached.
    const BoundingBoxf3& bounding_box() const;
    void invalidate_bounding_box() { m_bounding_box_valid = false; m_raw_bounding_box_valid = false; m_raw_mesh_bounding_box_valid = false; }

    // A mesh containing all transformed instances of this object.
    TriangleMesh mesh() const;
    // Non-transformed (non-rotated, non-scaled, non-translated) sum of non-modifier object volumes.
    // Currently used by ModelObject::mesh() and to calculate the 2D envelope for 2D platter.
    TriangleMesh raw_mesh() const;
    // Non-transformed (non-rotated, non-scaled, non-translated) sum of all object volumes.
    TriangleMesh full_raw_mesh() const;
    // A transformed snug bounding box around the non-modifier object volumes, without the translation applied.
    // This bounding box is only used for the actual slicing.
    const BoundingBoxf3& raw_bounding_box() const;
    // A snug bounding box around the transformed non-modifier object volumes.
    BoundingBoxf3 instance_bounding_box(size_t instance_idx, bool dont_translate = false) const;
	// A snug bounding box of non-transformed (non-rotated, non-scaled, non-translated) sum of non-modifier object volumes.
	const BoundingBoxf3& raw_mesh_bounding_box() const;
	// A snug bounding box of non-transformed (non-rotated, non-scaled, non-translated) sum of all object volumes.
    BoundingBoxf3 full_raw_mesh_bounding_box() const;

    // Calculate 2D convex hull of of a projection of the transformed printable volumes into the XY plane.
    // This method is cheap in that it does not make any unnecessary copy of the volume meshes.
    // This method is used by the auto arrange function.
    Polygon       convex_hull_2d(const Transform3d &trafo_instance) const;

    void center_around_origin(bool include_modifiers = true);

    void ensure_on_bed();
    void translate_instances(const Vec3d& vector);
    void translate_instance(size_t instance_idx, const Vec3d& vector);
    void translate(const Vec3d &vector) { this->translate(vector(0), vector(1), vector(2)); }
    void translate(double x, double y, double z);
    void scale(const Vec3d &versor);
    void scale(const double s) { this->scale(Vec3d(s, s, s)); }
    void scale(double x, double y, double z) { this->scale(Vec3d(x, y, z)); }
    /// Scale the current ModelObject to fit by altering the scaling factor of ModelInstances.
    /// It operates on the total size by duplicating the object according to all the instances.
    /// \param size Sizef3 the size vector
    void scale_to_fit(const Vec3d &size);
    void rotate(double angle, Axis axis);
    void rotate(double angle, const Vec3d& axis);
    void mirror(Axis axis);

    // This method could only be called before the meshes of this ModelVolumes are not shared!
    void scale_mesh_after_creation(const Vec3d& versor);

    size_t materials_count() const;
    size_t facets_count() const;
    bool needed_repair() const;
    ModelObjectPtrs cut(size_t instance, coordf_t z, bool keep_upper = true, bool keep_lower = true, bool rotate_lower = false);    // Note: z is in world coordinates
    void split(ModelObjectPtrs* new_objects);
    // Support for non-uniform scaling of instances. If an instance is rotated by angles, which are not multiples of ninety degrees,
    // then the scaling in world coordinate system is not representable by the Geometry::Transformation structure.
    // This situation is solved by baking in the instance transformation into the mesh vertices.
    // Rotation and mirroring is being baked in. In case the instance scaling was non-uniform, it is baked in as well.
    void bake_xy_rotation_into_meshes(size_t instance_idx);

    double get_min_z() const;
    double get_instance_min_z(size_t instance_idx) const;

    // Called by Print::validate() from the UI thread.
    unsigned int check_instances_print_volume_state(const BoundingBoxf3& print_volume);

    // Print object statistics to console.
    void print_info() const;

    std::string get_export_filename() const;

    // Get full stl statistics for all object's meshes
    stl_stats   get_object_stl_stats() const;
    // Get count of errors in the mesh( or all object's meshes, if volume index isn't defined)
    int         get_mesh_errors_count(const int vol_idx = -1) const;

private:
    friend class Model;
    // This constructor assigns new ID to this ModelObject and its config.
	explicit ModelObject(Model *model) : m_model(model), origin_translation(Vec3d::Zero()),
        m_bounding_box_valid(false), m_raw_bounding_box_valid(false), m_raw_mesh_bounding_box_valid(false)
        { assert(this->id().valid()); }
	explicit ModelObject(int) : ObjectBase(-1), config(-1), m_model(nullptr), origin_translation(Vec3d::Zero()), m_bounding_box_valid(false), m_raw_bounding_box_valid(false), m_raw_mesh_bounding_box_valid(false)
		{ assert(this->id().invalid()); assert(this->config.id().invalid()); }
	~ModelObject();
	void assign_new_unique_ids_recursive() override;

    // To be able to return an object from own copy / clone methods. Hopefully the compiler will do the "Copy elision"
    // (Omits copy and move(since C++11) constructors, resulting in zero - copy pass - by - value semantics).
    ModelObject(const ModelObject &rhs) : ObjectBase(-1), config(-1), m_model(rhs.m_model) { 
    	assert(this->id().invalid()); assert(this->config.id().invalid()); assert(rhs.id() != rhs.config.id());
    	this->assign_copy(rhs);
    	assert(this->id().valid()); assert(this->config.id().valid()); assert(this->id() != this->config.id());
    	assert(this->id() == rhs.id()); assert(this->config.id() == rhs.config.id());
    }
    explicit ModelObject(ModelObject &&rhs) : ObjectBase(-1), config(-1) { 
    	assert(this->id().invalid()); assert(this->config.id().invalid()); assert(rhs.id() != rhs.config.id());
    	this->assign_copy(std::move(rhs));
    	assert(this->id().valid()); assert(this->config.id().valid()); assert(this->id() != this->config.id());
    	assert(this->id() == rhs.id()); assert(this->config.id() == rhs.config.id());
    }
    ModelObject& operator=(const ModelObject &rhs) { 
    	this->assign_copy(rhs); 
    	m_model = rhs.m_model;
    	assert(this->id().valid()); assert(this->config.id().valid()); assert(this->id() != this->config.id());
    	assert(this->id() == rhs.id()); assert(this->config.id() == rhs.config.id());
    	return *this;
    }
    ModelObject& operator=(ModelObject &&rhs) { 
    	this->assign_copy(std::move(rhs)); 
    	m_model = rhs.m_model;
    	assert(this->id().valid()); assert(this->config.id().valid()); assert(this->id() != this->config.id());
    	assert(this->id() == rhs.id()); assert(this->config.id() == rhs.config.id());
    	return *this;
    }
	void set_new_unique_id() { ObjectBase::set_new_unique_id(); this->config.set_new_unique_id(); }

    OBJECTBASE_DERIVED_COPY_MOVE_CLONE(ModelObject)

    // Parent object, owning this ModelObject. Set to nullptr here, so the macros above will have it initialized.
    Model                *m_model = nullptr;

    // Bounding box, cached.
    mutable BoundingBoxf3 m_bounding_box;
    mutable bool          m_bounding_box_valid;
    mutable BoundingBoxf3 m_raw_bounding_box;
    mutable bool          m_raw_bounding_box_valid;
    mutable BoundingBoxf3 m_raw_mesh_bounding_box;
    mutable bool          m_raw_mesh_bounding_box_valid;

    // Called by Print::apply() to set the model pointer after making a copy.
    friend class Print;
    friend class SLAPrint;
    void        set_model(Model *model) { m_model = model; }

    // Undo / Redo through the cereal serialization library
	friend class cereal::access;
	friend class UndoRedo::StackImpl;
	// Used for deserialization -> Don't allocate any IDs for the ModelObject or its config.
	ModelObject() : ObjectBase(-1), config(-1), m_model(nullptr), m_bounding_box_valid(false), m_raw_bounding_box_valid(false), m_raw_mesh_bounding_box_valid(false) {
		assert(this->id().invalid()); assert(this->config.id().invalid());
	}
	template<class Archive> void serialize(Archive &ar) {
		ar(cereal::base_class<ObjectBase>(this));
		ar(name, input_file, instances, volumes, config, layer_config_ranges, layer_height_profile, sla_support_points, sla_points_status, origin_translation,
			m_bounding_box, m_bounding_box_valid, m_raw_bounding_box, m_raw_bounding_box_valid, m_raw_mesh_bounding_box, m_raw_mesh_bounding_box_valid);
	}
};

// Declared outside of ModelVolume, so it could be forward declared.
enum class ModelVolumeType : int {
    INVALID = -1,
    MODEL_PART = 0,
    PARAMETER_MODIFIER,
    SUPPORT_ENFORCER,
    SUPPORT_BLOCKER,
};

// An object STL, or a modifier volume, over which a different set of parameters shall be applied.
// ModelVolume instances are owned by a ModelObject.
class ModelVolume final : public ObjectBase
{
public:
    std::string         name;
    // The triangular model.
    const TriangleMesh& mesh() const { return *m_mesh.get(); }
    void                set_mesh(const TriangleMesh &mesh) { m_mesh = std::make_shared<const TriangleMesh>(mesh); }
    void                set_mesh(TriangleMesh &&mesh) { m_mesh = std::make_shared<const TriangleMesh>(std::move(mesh)); }
    void                set_mesh(std::shared_ptr<const TriangleMesh> &mesh) { m_mesh = mesh; }
    void                set_mesh(std::unique_ptr<const TriangleMesh> &&mesh) { m_mesh = std::move(mesh); }
	void				reset_mesh() { m_mesh = std::make_shared<const TriangleMesh>(); }
    // Configuration parameters specific to an object model geometry or a modifier volume, 
    // overriding the global Slic3r settings and the ModelObject settings.
    ModelConfig  		config;

    // A parent object owning this modifier volume.
    ModelObject*        get_object() const { return this->object; };
    ModelVolumeType     type() const { return m_type; }
    void                set_type(const ModelVolumeType t) { m_type = t; }
	bool                is_model_part()         const { return m_type == ModelVolumeType::MODEL_PART; }
	bool                is_modifier()           const { return m_type == ModelVolumeType::PARAMETER_MODIFIER; }
	bool                is_support_enforcer()   const { return m_type == ModelVolumeType::SUPPORT_ENFORCER; }
	bool                is_support_blocker()    const { return m_type == ModelVolumeType::SUPPORT_BLOCKER; }
	bool                is_support_modifier()   const { return m_type == ModelVolumeType::SUPPORT_BLOCKER || m_type == ModelVolumeType::SUPPORT_ENFORCER; }
    t_model_material_id material_id() const { return m_material_id; }
    void                set_material_id(t_model_material_id material_id);
    ModelMaterial*      material() const;
    void                set_material(t_model_material_id material_id, const ModelMaterial &material);
    // Extract the current extruder ID based on this ModelVolume's config and the parent ModelObject's config.
    // Extruder ID is only valid for FFF. Returns -1 for SLA or if the extruder ID is not applicable (support volumes).
    int                 extruder_id() const;

    bool                is_splittable() const;

    // Split this volume, append the result to the object owning this volume.
    // Return the number of volumes created from this one.
    // This is useful to assign different materials to different volumes of an object.
    size_t              split(unsigned int max_extruders);
    void                translate(double x, double y, double z) { translate(Vec3d(x, y, z)); }
    void                translate(const Vec3d& displacement);
    void                scale(const Vec3d& scaling_factors);
    void                scale(double x, double y, double z) { scale(Vec3d(x, y, z)); }
    void                scale(double s) { scale(Vec3d(s, s, s)); }
    void                rotate(double angle, Axis axis);
    void                rotate(double angle, const Vec3d& axis);
    void                mirror(Axis axis);

    // This method could only be called before the meshes of this ModelVolumes are not shared!
    void                scale_geometry_after_creation(const Vec3d& versor);

    // Translates the mesh and the convex hull so that the origin of their vertices is in the center of this volume's bounding box.
    // Attention! This method may only be called just after ModelVolume creation! It must not be called once the TriangleMesh of this ModelVolume is shared!
    void                center_geometry_after_creation();

    void                calculate_convex_hull();
    const TriangleMesh& get_convex_hull() const;
    std::shared_ptr<const TriangleMesh> get_convex_hull_shared_ptr() const { return m_convex_hull; }
    // Get count of errors in the mesh
    int                 get_mesh_errors_count() const;

    // Helpers for loading / storing into AMF / 3MF files.
    static ModelVolumeType type_from_string(const std::string &s);
    static std::string  type_to_string(const ModelVolumeType t);

    const Geometry::Transformation& get_transformation() const { return m_transformation; }
    void set_transformation(const Geometry::Transformation& transformation) { m_transformation = transformation; }

    const Vec3d& get_offset() const { return m_transformation.get_offset(); }
    double get_offset(Axis axis) const { return m_transformation.get_offset(axis); }

    void set_offset(const Vec3d& offset) { m_transformation.set_offset(offset); }
    void set_offset(Axis axis, double offset) { m_transformation.set_offset(axis, offset); }

    const Vec3d& get_rotation() const { return m_transformation.get_rotation(); }
    double get_rotation(Axis axis) const { return m_transformation.get_rotation(axis); }

    void set_rotation(const Vec3d& rotation) { m_transformation.set_rotation(rotation); }
    void set_rotation(Axis axis, double rotation) { m_transformation.set_rotation(axis, rotation); }

    Vec3d get_scaling_factor() const { return m_transformation.get_scaling_factor(); }
    double get_scaling_factor(Axis axis) const { return m_transformation.get_scaling_factor(axis); }

    void set_scaling_factor(const Vec3d& scaling_factor) { m_transformation.set_scaling_factor(scaling_factor); }
    void set_scaling_factor(Axis axis, double scaling_factor) { m_transformation.set_scaling_factor(axis, scaling_factor); }

    const Vec3d& get_mirror() const { return m_transformation.get_mirror(); }
    double get_mirror(Axis axis) const { return m_transformation.get_mirror(axis); }
    bool is_left_handed() const { return m_transformation.is_left_handed(); }

    void set_mirror(const Vec3d& mirror) { m_transformation.set_mirror(mirror); }
    void set_mirror(Axis axis, double mirror) { m_transformation.set_mirror(axis, mirror); }

    const Transform3d& get_matrix(bool dont_translate = false, bool dont_rotate = false, bool dont_scale = false, bool dont_mirror = false) const { return m_transformation.get_matrix(dont_translate, dont_rotate, dont_scale, dont_mirror); }

	void set_new_unique_id() { ObjectBase::set_new_unique_id(); this->config.set_new_unique_id(); }

protected:
	friend class Print;
    friend class SLAPrint;
    friend class Model;
	friend class ModelObject;

	// Copies IDs of both the ModelVolume and its config.
	explicit ModelVolume(const ModelVolume &rhs) = default;
    void     set_model_object(ModelObject *model_object) { object = model_object; }
	void 	 assign_new_unique_ids_recursive() override { ObjectBase::set_new_unique_id(); config.set_new_unique_id(); }
    void     transform_this_mesh(const Transform3d& t, bool fix_left_handed);
    void     transform_this_mesh(const Matrix3d& m, bool fix_left_handed);

private:
    // Parent object owning this ModelVolume.
    ModelObject*                    	object;
    // The triangular model.
    std::shared_ptr<const TriangleMesh> m_mesh;
    // Is it an object to be printed, or a modifier volume?
    ModelVolumeType                 	m_type;
    t_model_material_id             	m_material_id;
    // The convex hull of this model's mesh.
    std::shared_ptr<const TriangleMesh> m_convex_hull;
    Geometry::Transformation        	m_transformation;

    // flag to optimize the checking if the volume is splittable
    //     -1   ->   is unknown value (before first cheking)
    //      0   ->   is not splittable
    //      1   ->   is splittable
    mutable int               		m_is_splittable{ -1 };

	ModelVolume(ModelObject *object, const TriangleMesh &mesh) : m_mesh(new TriangleMesh(mesh)), m_type(ModelVolumeType::MODEL_PART), object(object)
    {
		assert(this->id().valid()); assert(this->config.id().valid()); assert(this->id() != this->config.id());
        if (mesh.stl.stats.number_of_facets > 1)
            calculate_convex_hull();
    }
    ModelVolume(ModelObject *object, TriangleMesh &&mesh, TriangleMesh &&convex_hull) :
		m_mesh(new TriangleMesh(std::move(mesh))), m_convex_hull(new TriangleMesh(std::move(convex_hull))), m_type(ModelVolumeType::MODEL_PART), object(object) {
		assert(this->id().valid()); assert(this->config.id().valid()); assert(this->id() != this->config.id());
	}

    // Copying an existing volume, therefore this volume will get a copy of the ID assigned.
    ModelVolume(ModelObject *object, const ModelVolume &other) :
        ObjectBase(other),
        name(other.name), m_mesh(other.m_mesh), m_convex_hull(other.m_convex_hull), config(other.config), m_type(other.m_type), object(object), m_transformation(other.m_transformation)
    {
		assert(this->id().valid()); assert(this->config.id().valid()); assert(this->id() != this->config.id());
		assert(this->id() == other.id() && this->config.id() == other.config.id());
        this->set_material_id(other.material_id());
    }
    // Providing a new mesh, therefore this volume will get a new unique ID assigned.
    ModelVolume(ModelObject *object, const ModelVolume &other, const TriangleMesh &&mesh) :
        name(other.name), m_mesh(new TriangleMesh(std::move(mesh))), config(other.config), m_type(other.m_type), object(object), m_transformation(other.m_transformation)
    {
		assert(this->id().valid()); assert(this->config.id().valid()); assert(this->id() != this->config.id());
		assert(this->id() != other.id() && this->config.id() == other.config.id());
        this->set_material_id(other.material_id());
        this->config.set_new_unique_id();
        if (mesh.stl.stats.number_of_facets > 1)
            calculate_convex_hull();
		assert(this->config.id().valid()); assert(this->config.id() != other.config.id()); assert(this->id() != this->config.id());
    }

    ModelVolume& operator=(ModelVolume &rhs) = delete;

	friend class cereal::access;
	friend class UndoRedo::StackImpl;
	// Used for deserialization, therefore no IDs are allocated.
	ModelVolume() : ObjectBase(-1), config(-1), object(nullptr) {
		assert(this->id().invalid()); assert(this->config.id().invalid());
	}
	template<class Archive> void serialize(Archive &ar) {
		ar(name, config, m_mesh, m_type, m_material_id, m_convex_hull, m_transformation, m_is_splittable);
	}
};

// A single instance of a ModelObject.
// Knows the affine transformation of an object.
class ModelInstance final : public ObjectBase
{
public:
    enum EPrintVolumeState : unsigned char
    {
        PVS_Inside,
        PVS_Partly_Outside,
        PVS_Fully_Outside,
        Num_BedStates
    };

private:
    Geometry::Transformation m_transformation;

public:
    // flag showing the position of this instance with respect to the print volume (set by Print::validate() using ModelObject::check_instances_print_volume_state())
    EPrintVolumeState print_volume_state;

    ModelObject* get_object() const { return this->object; }

    const Geometry::Transformation& get_transformation() const { return m_transformation; }
    void set_transformation(const Geometry::Transformation& transformation) { m_transformation = transformation; m_arrange_cache.valid = false; }

    const Vec3d& get_offset() const { return m_transformation.get_offset(); }
    double get_offset(Axis axis) const { return m_transformation.get_offset(axis); }
    
    void set_offset(const Vec3d& offset) { m_transformation.set_offset(offset); }
    void set_offset(Axis axis, double offset) { m_transformation.set_offset(axis, offset); }

    const Vec3d& get_rotation() const { return m_transformation.get_rotation(); }
    double get_rotation(Axis axis) const { return m_transformation.get_rotation(axis); }

    void set_rotation(const Vec3d& rotation) { m_transformation.set_rotation(rotation); m_arrange_cache.valid = false; }
    void set_rotation(Axis axis, double rotation) { m_transformation.set_rotation(axis, rotation); if (axis != Z) m_arrange_cache.valid = false; }

    const Vec3d& get_scaling_factor() const { return m_transformation.get_scaling_factor(); }
    double get_scaling_factor(Axis axis) const { return m_transformation.get_scaling_factor(axis); }

    void set_scaling_factor(const Vec3d& scaling_factor) { m_transformation.set_scaling_factor(scaling_factor); m_arrange_cache.valid = false; }
    void set_scaling_factor(Axis axis, double scaling_factor) { m_transformation.set_scaling_factor(axis, scaling_factor); m_arrange_cache.valid = false; }

    const Vec3d& get_mirror() const { return m_transformation.get_mirror(); }
    double get_mirror(Axis axis) const { return m_transformation.get_mirror(axis); }
	bool is_left_handed() const { return m_transformation.is_left_handed(); }
    
    void set_mirror(const Vec3d& mirror) { m_transformation.set_mirror(mirror); m_arrange_cache.valid = false; }
    void set_mirror(Axis axis, double mirror) { m_transformation.set_mirror(axis, mirror); m_arrange_cache.valid = false; }

    // To be called on an external mesh
    void transform_mesh(TriangleMesh* mesh, bool dont_translate = false) const;
    // Calculate a bounding box of a transformed mesh. To be called on an external mesh.
    BoundingBoxf3 transform_mesh_bounding_box(const TriangleMesh& mesh, bool dont_translate = false) const;
    // Transform an external bounding box.
    BoundingBoxf3 transform_bounding_box(const BoundingBoxf3 &bbox, bool dont_translate = false) const;
    // Transform an external vector.
    Vec3d transform_vector(const Vec3d& v, bool dont_translate = false) const;
    // To be called on an external polygon. It does not translate the polygon, only rotates and scales.
    void transform_polygon(Polygon* polygon) const;

    const Transform3d& get_matrix(bool dont_translate = false, bool dont_rotate = false, bool dont_scale = false, bool dont_mirror = false) const { return m_transformation.get_matrix(dont_translate, dont_rotate, dont_scale, dont_mirror); }

    bool is_printable() const { return print_volume_state == PVS_Inside; }
    
    // Getting the input polygon for arrange
    arrangement::ArrangePolygon get_arrange_polygon() const;
    
    // Apply the arrange result on the ModelInstance
    void apply_arrange_result(const Vec2crd& offs, double rotation)
    {
        // write the transformation data into the model instance
        set_rotation(Z, rotation);
        set_offset(X, unscale<double>(offs(X)));
        set_offset(Y, unscale<double>(offs(Y)));
    }

protected:
    friend class Print;
    friend class SLAPrint;
    friend class Model;
    friend class ModelObject;

    explicit ModelInstance(const ModelInstance &rhs) = default;
    void     set_model_object(ModelObject *model_object) { object = model_object; }

private:
    // Parent object, owning this instance.
    ModelObject* object;

    // Constructor, which assigns a new unique ID.
<<<<<<< HEAD
    explicit ModelInstance(ModelObject *object) : object(object), print_volume_state(PVS_Inside)
    {
        get_arrange_polygon(); // initialize the arrange cache
    }
    // Constructor, which assigns a new unique ID.
    explicit ModelInstance(ModelObject *object, const ModelInstance &other) :
        m_transformation(other.m_transformation), object(object), print_volume_state(PVS_Inside)
    {
        get_arrange_polygon(); // initialize the arrange cache
    }
=======
    explicit ModelInstance(ModelObject *object) : object(object), print_volume_state(PVS_Inside) { assert(this->id().valid()); }
    // Constructor, which assigns a new unique ID.
    explicit ModelInstance(ModelObject *object, const ModelInstance &other) :
        m_transformation(other.m_transformation), object(object), print_volume_state(PVS_Inside) { assert(this->id().valid() && this->id() != other.id()); }
>>>>>>> 2b9d285a

    explicit ModelInstance(ModelInstance &&rhs) = delete;
    ModelInstance& operator=(const ModelInstance &rhs) = delete;
    ModelInstance& operator=(ModelInstance &&rhs) = delete;
<<<<<<< HEAD
    
    // Warning! This object is not guarded against concurrency.
    mutable struct ArrangeCache {
        bool valid = false;
        ExPolygon poly;
    } m_arrange_cache;
=======

	friend class cereal::access;
	friend class UndoRedo::StackImpl;
	// Used for deserialization, therefore no IDs are allocated.
	ModelInstance() : ObjectBase(-1), object(nullptr) { assert(this->id().invalid()); }
	template<class Archive> void serialize(Archive &ar) {
		ar(m_transformation, print_volume_state);
	}
>>>>>>> 2b9d285a
};

// The print bed content.
// Description of a triangular model with multiple materials, multiple instances with various affine transformations
// and with multiple modifier meshes.
// A model groups multiple objects, each object having possibly multiple instances,
// all objects may share mutliple materials.
class Model final : public ObjectBase
{
    static unsigned int s_auto_extruder_id;

public:
    // Materials are owned by a model and referenced by objects through t_model_material_id.
    // Single material may be shared by multiple models.
    ModelMaterialMap    materials;
    // Objects are owned by a model. Each model may have multiple instances, each instance having its own transformation (shift, scale, rotation).
    ModelObjectPtrs     objects;
    
    // Default constructor assigns a new ID to the model.
    Model() { assert(this->id().valid()); }
    ~Model() { this->clear_objects(); this->clear_materials(); }

    /* To be able to return an object from own copy / clone methods. Hopefully the compiler will do the "Copy elision" */
    /* (Omits copy and move(since C++11) constructors, resulting in zero - copy pass - by - value semantics). */
    Model(const Model &rhs) : ObjectBase(-1) { assert(this->id().invalid()); this->assign_copy(rhs); assert(this->id().valid()); assert(this->id() == rhs.id()); }
    explicit Model(Model &&rhs) : ObjectBase(-1) { assert(this->id().invalid()); this->assign_copy(std::move(rhs)); assert(this->id().valid()); assert(this->id() == rhs.id()); }
    Model& operator=(const Model &rhs) { this->assign_copy(rhs); assert(this->id().valid()); assert(this->id() == rhs.id()); return *this; }
    Model& operator=(Model &&rhs) { this->assign_copy(std::move(rhs)); assert(this->id().valid()); assert(this->id() == rhs.id()); return *this; }

    OBJECTBASE_DERIVED_COPY_MOVE_CLONE(Model)

    static Model read_from_file(const std::string &input_file, DynamicPrintConfig *config = nullptr, bool add_default_instances = true);
    static Model read_from_archive(const std::string &input_file, DynamicPrintConfig *config, bool add_default_instances = true);

    // Add a new ModelObject to this Model, generate a new ID for this ModelObject.
    ModelObject* add_object();
    ModelObject* add_object(const char *name, const char *path, const TriangleMesh &mesh);
    ModelObject* add_object(const char *name, const char *path, TriangleMesh &&mesh);
    ModelObject* add_object(const ModelObject &other);
    void         delete_object(size_t idx);
    bool         delete_object(ObjectID id);
    bool         delete_object(ModelObject* object);
    void         clear_objects();

    ModelMaterial* add_material(t_model_material_id material_id);
    ModelMaterial* add_material(t_model_material_id material_id, const ModelMaterial &other);
    ModelMaterial* get_material(t_model_material_id material_id) {
        ModelMaterialMap::iterator i = this->materials.find(material_id);
        return (i == this->materials.end()) ? nullptr : i->second;
    }

    void          delete_material(t_model_material_id material_id);
    void          clear_materials();
    bool          add_default_instances();
    // Returns approximate axis aligned bounding box of this model
    BoundingBoxf3 bounding_box() const;
    // Set the print_volume_state of PrintObject::instances, 
    // return total number of printable objects.
    unsigned int  update_print_volume_state(const BoundingBoxf3 &print_volume);
	// Returns true if any ModelObject was modified.
    bool 		  center_instances_around_point(const Vec2d &point);
    void 		  translate(coordf_t x, coordf_t y, coordf_t z) { for (ModelObject *o : this->objects) o->translate(x, y, z); }
    TriangleMesh  mesh() const;
    bool 		  arrange_objects(coordf_t dist, const BoundingBoxf* bb = NULL);
    // Croaks if the duplicated objects do not fit the print bed.
    void 		  duplicate(size_t copies_num, coordf_t dist, const BoundingBoxf* bb = NULL);
    void 	      duplicate_objects(size_t copies_num, coordf_t dist, const BoundingBoxf* bb = NULL);
    void 		  duplicate_objects_grid(size_t x, size_t y, coordf_t dist);

    bool 		  looks_like_multipart_object() const;
    void 		  convert_multipart_object(unsigned int max_extruders);

    // Ensures that the min z of the model is not negative
    void 		  adjust_min_z();

    void 		  print_info() const { for (const ModelObject *o : this->objects) o->print_info(); }

    static unsigned int get_auto_extruder_id(unsigned int max_extruders);
    static std::string get_auto_extruder_id_as_string(unsigned int max_extruders);
    static void reset_auto_extruder_id();

    // Propose an output file name & path based on the first printable object's name and source input file's path.
    std::string         propose_export_file_name_and_path() const;
    // Propose an output path, replace extension. The new_extension shall contain the initial dot.
    std::string         propose_export_file_name_and_path(const std::string &new_extension) const;

private:
	explicit Model(int) : ObjectBase(-1) { assert(this->id().invalid()); };
	void assign_new_unique_ids_recursive();
	void update_links_bottom_up_recursive();

	friend class cereal::access;
	friend class UndoRedo::StackImpl;
	template<class Archive> void serialize(Archive &ar) {
		ar(materials, objects);
	}
};

#undef OBJECTBASE_DERIVED_COPY_MOVE_CLONE
#undef OBJECTBASE_DERIVED_PRIVATE_COPY_MOVE

// Test whether the two models contain the same number of ModelObjects with the same set of IDs
// ordered in the same order. In that case it is not necessary to kill the background processing.
extern bool model_object_list_equal(const Model &model_old, const Model &model_new);

// Test whether the new model is just an extension of the old model (new objects were added
// to the end of the original list. In that case it is not necessary to kill the background processing.
extern bool model_object_list_extended(const Model &model_old, const Model &model_new);

// Test whether the new ModelObject contains a different set of volumes (or sorted in a different order)
// than the old ModelObject.
extern bool model_volume_list_changed(const ModelObject &model_object_old, const ModelObject &model_object_new, const ModelVolumeType type);

#ifndef NDEBUG
// Verify whether the IDs of Model / ModelObject / ModelVolume / ModelInstance / ModelMaterial are valid and unique.
void check_model_ids_validity(const Model &model);
void check_model_ids_equal(const Model &model1, const Model &model2);
#endif /* NDEBUG */

} // namespace Slic3r

#endif /* slic3r_Model_hpp_ */<|MERGE_RESOLUTION|>--- conflicted
+++ resolved
@@ -8,12 +8,9 @@
 #include "Point.hpp"
 #include "PrintConfig.hpp"
 #include "Slicing.hpp"
-<<<<<<< HEAD
-#include "Arrange.hpp"
-=======
 #include "SLA/SLACommon.hpp"
 #include "TriangleMesh.hpp"
->>>>>>> 2b9d285a
+#include "Arrange.hpp"
 
 #include <map>
 #include <memory>
@@ -626,35 +623,14 @@
     ModelObject* object;
 
     // Constructor, which assigns a new unique ID.
-<<<<<<< HEAD
-    explicit ModelInstance(ModelObject *object) : object(object), print_volume_state(PVS_Inside)
-    {
-        get_arrange_polygon(); // initialize the arrange cache
-    }
-    // Constructor, which assigns a new unique ID.
-    explicit ModelInstance(ModelObject *object, const ModelInstance &other) :
-        m_transformation(other.m_transformation), object(object), print_volume_state(PVS_Inside)
-    {
-        get_arrange_polygon(); // initialize the arrange cache
-    }
-=======
     explicit ModelInstance(ModelObject *object) : object(object), print_volume_state(PVS_Inside) { assert(this->id().valid()); }
     // Constructor, which assigns a new unique ID.
     explicit ModelInstance(ModelObject *object, const ModelInstance &other) :
         m_transformation(other.m_transformation), object(object), print_volume_state(PVS_Inside) { assert(this->id().valid() && this->id() != other.id()); }
->>>>>>> 2b9d285a
 
     explicit ModelInstance(ModelInstance &&rhs) = delete;
     ModelInstance& operator=(const ModelInstance &rhs) = delete;
     ModelInstance& operator=(ModelInstance &&rhs) = delete;
-<<<<<<< HEAD
-    
-    // Warning! This object is not guarded against concurrency.
-    mutable struct ArrangeCache {
-        bool valid = false;
-        ExPolygon poly;
-    } m_arrange_cache;
-=======
 
 	friend class cereal::access;
 	friend class UndoRedo::StackImpl;
@@ -663,7 +639,12 @@
 	template<class Archive> void serialize(Archive &ar) {
 		ar(m_transformation, print_volume_state);
 	}
->>>>>>> 2b9d285a
+    
+    // Warning! This object is not guarded against concurrency.
+    // mutable struct ArrangeCache {
+    //     bool valid = false;
+    //     ExPolygon poly;
+    // } m_arrange_cache;
 };
 
 // The print bed content.
