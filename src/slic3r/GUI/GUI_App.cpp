#include "GUI_App.hpp"
#include "GUI_ObjectList.hpp"
#include "GUI_ObjectManipulation.hpp"
#include "I18N.hpp"

#include <exception>
#include <boost/lexical_cast.hpp>
#include <boost/algorithm/string.hpp>
#include <boost/log/trivial.hpp>

#include <wx/stdpaths.h>
#include <wx/imagpng.h>
#include <wx/display.h>
#include <wx/menu.h>
#include <wx/menuitem.h>
#include <wx/filedlg.h>
#include <wx/dir.h>
#include <wx/wupdlock.h>
#include <wx/filefn.h>
#include <wx/sysopt.h>

#include "libslic3r/Utils.hpp"
#include "libslic3r/Model.hpp"
#include "libslic3r/I18N.hpp"

#include "GUI.hpp"
#include "GUI_Utils.hpp"
#include "AppConfig.hpp"
#include "PresetBundle.hpp"
#include "3DScene.hpp"

#include "../Utils/PresetUpdater.hpp"
#include "../Utils/PrintHost.hpp"
#include "ConfigWizard_private.hpp"
#include "slic3r/Config/Snapshot.hpp"
#include "ConfigSnapshotDialog.hpp"
#include "FirmwareDialog.hpp"
#include "Preferences.hpp"
#include "Tab.hpp"
#include "SysInfoDialog.hpp"
#include "KBShortcutsDialog.hpp"

namespace Slic3r {
namespace GUI {


wxString file_wildcards(FileType file_type, const std::string &custom_extension)
{
    static const std::string defaults[FT_SIZE] = {
        /* FT_STL */   "STL files (*.stl)|*.stl;*.STL",
        /* FT_OBJ */   "OBJ files (*.obj)|*.obj;*.OBJ",
        /* FT_AMF */   "AMF files (*.amf)|*.zip.amf;*.amf;*.AMF;*.xml;*.XML",
        /* FT_3MF */   "3MF files (*.3mf)|*.3mf;*.3MF;",
        /* FT_PRUSA */ "Prusa Control files (*.prusa)|*.prusa;*.PRUSA",
        /* FT_GCODE */ "G-code files (*.gcode, *.gco, *.g, *.ngc)|*.gcode;*.GCODE;*.gco;*.GCO;*.g;*.G;*.ngc;*.NGC",
        /* FT_MODEL */ "Known files (*.stl, *.obj, *.amf, *.xml, *.3mf, *.prusa)|*.stl;*.STL;*.obj;*.OBJ;*.amf;*.AMF;*.xml;*.XML;*.3mf;*.3MF;*.prusa;*.PRUSA",

        /* FT_INI */   "INI files (*.ini)|*.ini;*.INI",
        /* FT_SVG */   "SVG files (*.svg)|*.svg;*.SVG",
        /* FT_PNGZIP */"Masked SLA files (*.sl1)|*.sl1;*.SL1",
    };

	std::string out = defaults[file_type];
    if (! custom_extension.empty()) {
        // Find the custom extension in the template.
        if (out.find(std::string("*") + custom_extension + ",") == std::string::npos && out.find(std::string("*") + custom_extension + ")") == std::string::npos) {
            // The custom extension was not found in the template.
            // Append the custom extension to the wildcards, so that the file dialog would not add the default extension to it.
			boost::replace_first(out, ")|", std::string(", *") + custom_extension + ")|");
			out += std::string(";*") + custom_extension;
        }
    }
    return from_u8(out);
}

static std::string libslic3r_translate_callback(const char *s) { return wxGetTranslation(wxString(s, wxConvUTF8)).utf8_str().data(); }

IMPLEMENT_APP(GUI_App)

GUI_App::GUI_App()
    : wxApp()
    , m_em_unit(10)
    , m_imgui(new ImGuiWrapper())
{}

bool GUI_App::OnInit()
{
    // Verify resources path
    const wxString resources_dir = from_u8(Slic3r::resources_dir());
    wxCHECK_MSG(wxDirExists(resources_dir), false,
        wxString::Format("Resources path does not exist or is not a directory: %s", resources_dir));
    wxCHECK_MSG(m_imgui->init(), false, "Failed to initialize ImGui");

    SetAppName("Slic3rPE-beta");
    SetAppDisplayName("Slic3r Prusa Edition");

<<<<<<< HEAD
//    wxSystemOptions::SetOption("msw.staticbox.optimized-paint", 0);
=======
// Enable this to get the default Win32 COMCTRL32 behavior of static boxes.
//    wxSystemOptions::SetOption("msw.staticbox.optimized-paint", 0);
// Enable this to disable Windows Vista themes for all wxNotebooks. The themes seem to lead to terrible
// performance when working on high resolution multi-display setups.
//    wxSystemOptions::SetOption("msw.notebook.themed-background", 0);
>>>>>>> 452eb62f

//     Slic3r::debugf "wxWidgets version %s, Wx version %s\n", wxVERSION_STRING, wxVERSION;

    // Set the Slic3r data directory at the Slic3r XS module.
    // Unix: ~/ .Slic3r
    // Windows : "C:\Users\username\AppData\Roaming\Slic3r" or "C:\Documents and Settings\username\Application Data\Slic3r"
    // Mac : "~/Library/Application Support/Slic3r"
    if (data_dir().empty())
        set_data_dir(wxStandardPaths::Get().GetUserDataDir().ToUTF8().data());

    app_config = new AppConfig();
    preset_bundle = new PresetBundle();

    // just checking for existence of Slic3r::data_dir is not enough : it may be an empty directory
    // supplied as argument to --datadir; in that case we should still run the wizard
    try { 
        preset_bundle->setup_directories();
    } catch (const std::exception &ex) {
        show_error(nullptr, ex.what());
        // Exit the application.
        return false;
    }

    app_conf_exists = app_config->exists();
    // load settings
    if (app_conf_exists)
        app_config->load();
    app_config->set("version", SLIC3R_VERSION);
    app_config->save();

    preset_updater = new PresetUpdater();
    Bind(EVT_SLIC3R_VERSION_ONLINE, [this](const wxCommandEvent &evt) {
        app_config->set("version_online", into_u8(evt.GetString()));
        app_config->save();
    });

    load_language();

    // Suppress the '- default -' presets.
    preset_bundle->set_default_suppressed(app_config->get("no_defaults") == "1");
	try {
		preset_bundle->load_presets(*app_config);
	} catch (const std::exception &ex) {
        show_error(nullptr, ex.what());
	}

    // Let the libslic3r know the callback, which will translate messages on demand.
    Slic3r::I18N::set_translate_callback(libslic3r_translate_callback);
    // initialize label colors and fonts
    init_label_colours();
    init_fonts();

    // application frame
    if (wxImage::FindHandler(wxBITMAP_TYPE_PNG) == nullptr)
        wxImage::AddHandler(new wxPNGHandler());
    mainframe = new MainFrame();
    sidebar().obj_list()->init_objects(); // propagate model objects to object list
//     update_mode(); // !!! do that later
    SetTopWindow(mainframe);

    m_printhost_job_queue.reset(new PrintHostJobQueue(mainframe->printhost_queue_dlg()));

    Bind(wxEVT_IDLE, [this](wxIdleEvent& event)
    {
		if (! plater_)
			return;

        if (app_config->dirty() && app_config->get("autosave") == "1")
            app_config->save();

        this->obj_manipul()->update_if_dirty();

        // Preset updating & Configwizard are done after the above initializations,
        // and after MainFrame is created & shown.
        // The extra CallAfter() is needed because of Mac, where this is the only way
        // to popup a modal dialog on start without screwing combo boxes.
        // This is ugly but I honestly found not better way to do it.
        // Neither wxShowEvent nor wxWindowCreateEvent work reliably.
        static bool once = true;
        if (once) {
            once = false;

            try {
                if (!preset_updater->config_update()) {
                    mainframe->Close();
                }
            } catch (const std::exception &ex) {
                show_error(nullptr, ex.what());
            }

            CallAfter([this] {
                if (!config_wizard_startup(app_conf_exists)) {
                    // Only notify if there was not wizard so as not to bother too much ...
                    preset_updater->slic3r_update_notify();
                }
                preset_updater->sync(preset_bundle);
            });
        }
    });

    load_current_presets();

    mainframe->Show(true);
    update_mode(); // update view mode after fix of the object_list size
    m_initialized = true;
    return true;
}

unsigned GUI_App::get_colour_approx_luma(const wxColour &colour)
{
    double r = colour.Red();
    double g = colour.Green();
    double b = colour.Blue();

    return std::round(std::sqrt(
        r * r * .241 +
        g * g * .691 +
        b * b * .068
        ));
}

void GUI_App::init_label_colours()
{
    auto luma = get_colour_approx_luma(wxSystemSettings::GetColour(wxSYS_COLOUR_WINDOW));
    if (luma >= 128) {
        m_color_label_modified = wxColour(252, 77, 1);
        m_color_label_sys = wxColour(26, 132, 57);
    }
    else {
        m_color_label_modified = wxColour(253, 111, 40);
        m_color_label_sys = wxColour(115, 220, 103);
    }
    m_color_label_default = wxSystemSettings::GetColour(wxSYS_COLOUR_WINDOWTEXT);
}

void GUI_App::update_label_colours_from_appconfig()
{
    if (app_config->has("label_clr_sys")) {
        auto str = app_config->get("label_clr_sys");
        if (str != "")
            m_color_label_sys = wxColour(str);
    }

    if (app_config->has("label_clr_modified")) {
        auto str = app_config->get("label_clr_modified");
        if (str != "")
            m_color_label_modified = wxColour(str);
    }
}

void GUI_App::init_fonts()
{
    m_small_font = wxSystemSettings::GetFont(wxSYS_DEFAULT_GUI_FONT);
    m_bold_font = wxSystemSettings::GetFont(wxSYS_DEFAULT_GUI_FONT).Bold();
    m_normal_font = wxSystemSettings::GetFont(wxSYS_DEFAULT_GUI_FONT);

#ifdef __WXMAC__
    m_small_font.SetPointSize(11);
    m_bold_font.SetPointSize(13);
#endif /*__WXMAC__*/
}

void GUI_App::set_label_clr_modified(const wxColour& clr) {
    m_color_label_modified = clr;
    auto clr_str = wxString::Format(wxT("#%02X%02X%02X"), clr.Red(), clr.Green(), clr.Blue());
    std::string str = clr_str.ToStdString();
    app_config->set("label_clr_modified", str);
    app_config->save();
}

void GUI_App::set_label_clr_sys(const wxColour& clr) {
    m_color_label_sys = clr;
    auto clr_str = wxString::Format(wxT("#%02X%02X%02X"), clr.Red(), clr.Green(), clr.Blue());
    std::string str = clr_str.ToStdString();
    app_config->set("label_clr_sys", str);
    app_config->save();
}

void GUI_App::recreate_GUI()
{
    // to make sure nobody accesses data from the soon-to-be-destroyed widgets:
    tabs_list.clear();
    plater_ = nullptr;

    MainFrame* topwindow = mainframe;
    mainframe = new MainFrame();
    sidebar().obj_list()->init_objects(); // propagate model objects to object list

    if (topwindow) {
        SetTopWindow(mainframe);
        topwindow->Destroy();
    }

    m_printhost_job_queue.reset(new PrintHostJobQueue(mainframe->printhost_queue_dlg()));

    load_current_presets();

    mainframe->Show(true);

    // On OSX the UI was not initialized correctly if the wizard was called
    // before the UI was up and running.
    CallAfter([]() {
        // Run the config wizard, don't offer the "reset user profile" checkbox.
        config_wizard_startup(true);
    });
}

void GUI_App::system_info()
{
    SysInfoDialog dlg;
    dlg.ShowModal();
    dlg.Destroy();
}

void GUI_App::keyboard_shortcuts()
{
    KBShortcutsDialog dlg;
    dlg.ShowModal();
    dlg.Destroy();
}

// static method accepting a wxWindow object as first parameter
bool GUI_App::catch_error(std::function<void()> cb,
    //                       wxMessageDialog* message_dialog,
    const std::string& err /*= ""*/)
{
    if (!err.empty()) {
        if (cb)
            cb();
        //         if (message_dialog)
        //             message_dialog->(err, "Error", wxOK | wxICON_ERROR);
        show_error(/*this*/nullptr, err);
        return true;
    }
    return false;
}

// static method accepting a wxWindow object as first parameter
void fatal_error(wxWindow* parent)
{
    show_error(parent, "");
    //     exit 1; // #ys_FIXME
}

// Called after the Preferences dialog is closed and the program settings are saved.
// Update the UI based on the current preferences.
void GUI_App::update_ui_from_settings()
{
    mainframe->update_ui_from_settings();
}

void GUI_App::persist_window_geometry(wxTopLevelWindow *window)
{
    const std::string name = into_u8(window->GetName());

    window->Bind(wxEVT_CLOSE_WINDOW, [=](wxCloseEvent &event) {
        window_pos_save(window, name);
        event.Skip();
    });

    window_pos_restore(window, name);

    on_window_geometry(window, [=]() {
        window_pos_sanitize(window);
    });
}

void GUI_App::load_project(wxWindow *parent, wxString& input_file)
{
    input_file.Clear();
    wxFileDialog dialog(parent ? parent : GetTopWindow(),
        _(L("Choose one file (3MF):")),
        app_config->get_last_dir(), "",
        file_wildcards(FT_3MF), wxFD_OPEN | wxFD_FILE_MUST_EXIST);

    if (dialog.ShowModal() == wxID_OK)
        input_file = dialog.GetPath();
}

void GUI_App::import_model(wxWindow *parent, wxArrayString& input_files)
{
    input_files.Clear();
    wxFileDialog dialog(parent ? parent : GetTopWindow(),
        _(L("Choose one or more files (STL/OBJ/AMF/3MF/PRUSA):")),
        from_u8(app_config->get_last_dir()), "",
        file_wildcards(FT_MODEL), wxFD_OPEN | wxFD_MULTIPLE | wxFD_FILE_MUST_EXIST);

    if (dialog.ShowModal() == wxID_OK)
        dialog.GetPaths(input_files);
}

// select language from the list of installed languages
bool GUI_App::select_language(  wxArrayString & names,
                                wxArrayLong & identifiers)
{
    wxCHECK_MSG(names.Count() == identifiers.Count(), false,
        _(L("Array of language names and identifiers should have the same size.")));
    int init_selection = 0;
    long current_language = m_wxLocale ? m_wxLocale->GetLanguage() : wxLANGUAGE_UNKNOWN;
    for (auto lang : identifiers) {
        if (lang == current_language)
            break;
        ++init_selection;
    }
    if (init_selection == identifiers.size())
        init_selection = 0;
    long index = wxGetSingleChoiceIndex(_(L("Select the language")), _(L("Language")),
        names, init_selection);
    if (index != -1)
    {
        m_wxLocale = new wxLocale;
        m_wxLocale->Init(identifiers[index]);
		m_wxLocale->AddCatalogLookupPathPrefix(from_u8(localization_dir()));
        m_wxLocale->AddCatalog(/*GetAppName()*/"Slic3rPE");
		//FIXME This is a temporary workaround, the correct solution is to switch to "C" locale during file import / export only.
		wxSetlocale(LC_NUMERIC, "C");
        Preset::update_suffix_modified();
		m_imgui->set_language(m_wxLocale->GetCanonicalName().ToUTF8().data());
        return true;
    }
    return false;
}

// load language saved at application config
bool GUI_App::load_language()
{
    wxString language = wxEmptyString;
    if (app_config->has("translation_language"))
        language = app_config->get("translation_language");

    if (language.IsEmpty())
        return false;
    wxArrayString	names;
    wxArrayLong		identifiers;
    get_installed_languages(names, identifiers);
    for (size_t i = 0; i < identifiers.Count(); i++)
    {
        if (wxLocale::GetLanguageCanonicalName(identifiers[i]) == language)
        {
            m_wxLocale = new wxLocale;
            m_wxLocale->Init(identifiers[i]);
			m_wxLocale->AddCatalogLookupPathPrefix(from_u8(localization_dir()));
            m_wxLocale->AddCatalog(/*GetAppName()*/"Slic3rPE");
			//FIXME This is a temporary workaround, the correct solution is to switch to "C" locale during file import / export only.
            wxSetlocale(LC_NUMERIC, "C");
			Preset::update_suffix_modified();
			m_imgui->set_language(m_wxLocale->GetCanonicalName().ToUTF8().data());
            return true;
        }
    }
    return false;
}

// save language at application config
void GUI_App::save_language()
{
    wxString language = wxEmptyString;
    if (m_wxLocale)
        language = m_wxLocale->GetCanonicalName();

    app_config->set("translation_language", language.ToUTF8().data());
    app_config->save();
}

// get list of installed languages 
void GUI_App::get_installed_languages(wxArrayString & names, wxArrayLong & identifiers)
{
    names.Clear();
    identifiers.Clear();

	wxDir dir(from_u8(localization_dir()));
    wxString filename;
    const wxLanguageInfo * langinfo;
    wxString name = wxLocale::GetLanguageName(wxLANGUAGE_DEFAULT);
    if (!name.IsEmpty())
    {
        names.Add(_(L("Default")));
        identifiers.Add(wxLANGUAGE_DEFAULT);
    }
    for (bool cont = dir.GetFirst(&filename, wxEmptyString, wxDIR_DIRS);
        cont; cont = dir.GetNext(&filename))
    {
        langinfo = wxLocale::FindLanguageInfo(filename);
        if (langinfo != NULL)
        {
            auto full_file_name = dir.GetName() + wxFileName::GetPathSeparator() +
                filename + wxFileName::GetPathSeparator() +
                /*GetAppName()*/"Slic3rPE" + 
                wxT(".mo");
            if (wxFileExists(full_file_name))
            {
                names.Add(langinfo->Description);
                identifiers.Add(langinfo->Language);
            }
        }
    }
}

Tab* GUI_App::get_tab(Preset::Type type)
{
    for (Tab* tab: tabs_list)
        if (tab->type() == type)
            return tab->complited() ? tab : nullptr; // To avoid actions with no-completed Tab
    return nullptr;
}

ConfigOptionMode GUI_App::get_mode()
{
    if (!app_config->has("view_mode"))
        return comSimple;

    const auto mode = app_config->get("view_mode");
    return mode == "expert" ? comExpert : 
           mode == "simple" ? comSimple : comAdvanced;
}

void GUI_App::save_mode(const /*ConfigOptionMode*/int mode) 
{
    const std::string mode_str = mode == comExpert ? "expert" :
                                 mode == comSimple ? "simple" : "advanced";
    app_config->set("view_mode", mode_str);
    app_config->save(); 
    update_mode();
}

// Update view mode according to selected menu
void GUI_App::update_mode()
{
    sidebar().update_mode();

    for (auto tab : tabs_list)
        tab->update_mode();

    plater()->update_object_menu();
}

void GUI_App::add_config_menu(wxMenuBar *menu)
{
    auto local_menu = new wxMenu();
    wxWindowID config_id_base = wxWindow::NewControlId((int)ConfigMenuCnt);

    const auto config_wizard_name = _(ConfigWizard::name(true).wx_str());
    const auto config_wizard_tooltip = wxString::Format(_(L("Run %s")), config_wizard_name);
    // Cmd+, is standard on OS X - what about other operating systems?
    local_menu->Append(config_id_base + ConfigMenuWizard, config_wizard_name + dots, config_wizard_tooltip);
    local_menu->Append(config_id_base + ConfigMenuSnapshots, _(L("&Configuration Snapshots")) + dots, _(L("Inspect / activate configuration snapshots")));
    local_menu->Append(config_id_base + ConfigMenuTakeSnapshot, _(L("Take Configuration &Snapshot")), _(L("Capture a configuration snapshot")));
    // 	local_menu->Append(config_id_base + ConfigMenuUpdate, 		_(L("Check for updates")), 					_(L("Check for configuration updates")));
    local_menu->AppendSeparator();
    local_menu->Append(config_id_base + ConfigMenuPreferences, _(L("&Preferences")) + dots + 
#ifdef __APPLE__
        "\tCtrl+,",
#else
        "\tCtrl+P",
#endif
        _(L("Application preferences")));
    local_menu->AppendSeparator();
    auto mode_menu = new wxMenu();
    mode_menu->AppendRadioItem(config_id_base + ConfigMenuModeSimple, _(L("Simple")), _(L("Simple View Mode")));
    mode_menu->AppendRadioItem(config_id_base + ConfigMenuModeAdvanced, _(L("Advanced")), _(L("Advanced View Mode")));
    mode_menu->AppendRadioItem(config_id_base + ConfigMenuModeExpert, _(L("Expert")), _(L("Expert View Mode")));
    Bind(wxEVT_UPDATE_UI, [this](wxUpdateUIEvent& evt) { evt.Check(get_mode() == comSimple); }, config_id_base + ConfigMenuModeSimple);
    Bind(wxEVT_UPDATE_UI, [this](wxUpdateUIEvent& evt) { evt.Check(get_mode() == comAdvanced); }, config_id_base + ConfigMenuModeAdvanced);
    Bind(wxEVT_UPDATE_UI, [this](wxUpdateUIEvent& evt) { evt.Check(get_mode() == comExpert); }, config_id_base + ConfigMenuModeExpert);

    local_menu->AppendSubMenu(mode_menu, _(L("Mode")), _(L("Slic3r View Mode")));
    local_menu->AppendSeparator();
    local_menu->Append(config_id_base + ConfigMenuLanguage, _(L("Change Application &Language")));
    local_menu->AppendSeparator();
    local_menu->Append(config_id_base + ConfigMenuFlashFirmware, _(L("Flash printer &firmware")), _(L("Upload a firmware image into an Arduino based printer")));
    // TODO: for when we're able to flash dictionaries
    // local_menu->Append(config_id_base + FirmwareMenuDict,  _(L("Flash language file")),    _(L("Upload a language dictionary file into a Prusa printer")));

    local_menu->Bind(wxEVT_MENU, [this, config_id_base](wxEvent &event) {
        switch (event.GetId() - config_id_base) {
        case ConfigMenuWizard:
            config_wizard(ConfigWizard::RR_USER);
            break;
        case ConfigMenuTakeSnapshot:
            // Take a configuration snapshot.
            if (check_unsaved_changes()) {
                wxTextEntryDialog dlg(nullptr, _(L("Taking configuration snapshot")), _(L("Snapshot name")));
                if (dlg.ShowModal() == wxID_OK)
                    app_config->set("on_snapshot",
                    Slic3r::GUI::Config::SnapshotDB::singleton().take_snapshot(
                    *app_config, Slic3r::GUI::Config::Snapshot::SNAPSHOT_USER, dlg.GetValue().ToUTF8().data()).id);
            }
            break;
        case ConfigMenuSnapshots:
            if (check_unsaved_changes()) {
                std::string on_snapshot;
                if (Config::SnapshotDB::singleton().is_on_snapshot(*app_config))
                    on_snapshot = app_config->get("on_snapshot");
                ConfigSnapshotDialog dlg(Slic3r::GUI::Config::SnapshotDB::singleton(), on_snapshot);
                dlg.ShowModal();
                if (!dlg.snapshot_to_activate().empty()) {
                    if (!Config::SnapshotDB::singleton().is_on_snapshot(*app_config))
                        Config::SnapshotDB::singleton().take_snapshot(*app_config, Config::Snapshot::SNAPSHOT_BEFORE_ROLLBACK);
                    app_config->set("on_snapshot",
                        Config::SnapshotDB::singleton().restore_snapshot(dlg.snapshot_to_activate(), *app_config).id);
                    preset_bundle->load_presets(*app_config);
                    // Load the currently selected preset into the GUI, update the preset selection box.
                    load_current_presets();
                }
            }
            break;
        case ConfigMenuPreferences:
        {
            PreferencesDialog dlg(mainframe);
            dlg.ShowModal();
            break;
        }
        case ConfigMenuLanguage:
        {
            wxArrayString names;
            wxArrayLong identifiers;
            get_installed_languages(names, identifiers);
            if (select_language(names, identifiers)) {
                save_language();
                show_info(mainframe->m_tabpanel, _(L("Application will be restarted")), _(L("Attention!")));
                _3DScene::remove_all_canvases();// remove all canvas before recreate GUI
                recreate_GUI();
            }
            break;
        }
        case ConfigMenuFlashFirmware:
            FirmwareDialog::run(mainframe);
            break;
        default:
            break;
        }
    });
    mode_menu->Bind(wxEVT_MENU, [this, config_id_base](wxEvent& event) {
        int id_mode = event.GetId() - config_id_base;
        save_mode(id_mode - ConfigMenuModeSimple);
    });
    menu->Append(local_menu, _(L("&Configuration")));
}

// This is called when closing the application, when loading a config file or when starting the config wizard
// to notify the user whether he is aware that some preset changes will be lost.
bool GUI_App::check_unsaved_changes()
{
    std::string dirty;
    PrinterTechnology printer_technology = preset_bundle->printers.get_edited_preset().printer_technology();
    for (Tab *tab : tabs_list)
        if (tab->supports_printer_technology(printer_technology) && tab->current_preset_is_dirty())
            if (dirty.empty())
                dirty = tab->name();
            else
                dirty += std::string(", ") + tab->name();
    if (dirty.empty())
        // No changes, the application may close or reload presets.
        return true;
    // Ask the user.
    auto dialog = new wxMessageDialog(mainframe,
        _(L("You have unsaved changes ")) + dirty + _(L(". Discard changes and continue anyway?")),
        _(L("Unsaved Presets")),
        wxICON_QUESTION | wxYES_NO | wxNO_DEFAULT);
    return dialog->ShowModal() == wxID_YES;
}

bool GUI_App::checked_tab(Tab* tab)
{
    bool ret = true;
    if (find(tabs_list.begin(), tabs_list.end(), tab) == tabs_list.end())
        ret = false;
    return ret;
}

// Update UI / Tabs to reflect changes in the currently loaded presets
void GUI_App::load_current_presets()
{
    PrinterTechnology printer_technology = preset_bundle->printers.get_edited_preset().printer_technology();
	this->plater()->set_printer_technology(printer_technology);
    for (Tab *tab : tabs_list)
		if (tab->supports_printer_technology(printer_technology)) {
			if (tab->name() == "printer")
				static_cast<TabPrinter*>(tab)->update_pages();
			tab->load_current_preset();
		}
}

bool GUI_App::OnExceptionInMainLoop()
{
    try {
        throw;
    } catch (const std::exception &ex) {
        const std::string error = (boost::format("Uncaught exception: %1%") % ex.what()).str();
        BOOST_LOG_TRIVIAL(error) << error;
        show_error(nullptr, from_u8(error));
    } catch (...) {
        const char *error = "Uncaught exception: Unknown error";
        BOOST_LOG_TRIVIAL(error) << error;
        show_error(nullptr, from_u8(error));
    }

    return false;
}

#ifdef __APPLE__
// wxWidgets override to get an event on open files.
void GUI_App::MacOpenFiles(const wxArrayString &fileNames)
{
    std::vector<std::string> files;
    for (size_t i = 0; i < fileNames.GetCount(); ++ i)
        files.emplace_back(fileNames[i].ToUTF8().data());
    this->plater()->load_files(files, true, true);
}
#endif /* __APPLE */

Sidebar& GUI_App::sidebar()
{
    return plater_->sidebar();
}

ObjectManipulation* GUI_App::obj_manipul()
{
    // If this method is called before plater_ has been initialized, return nullptr (to avoid a crash)
    return (plater_ != nullptr) ? sidebar().obj_manipul() : nullptr;
}

ObjectSettings* GUI_App::obj_settings()
{
    return sidebar().obj_settings();
}

ObjectList* GUI_App::obj_list()
{
    return sidebar().obj_list();
}

Plater* GUI_App::plater()
{
    return plater_;
}

ModelObjectPtrs* GUI_App::model_objects()
{
    return &plater_->model().objects;
}

wxNotebook* GUI_App::tab_panel() const
{
    return mainframe->m_tabpanel;
}

int GUI_App::extruders_cnt() const
{
    const Preset& preset = preset_bundle->printers.get_selected_preset();
    return preset.printer_technology() == ptSLA ? 1 :
           preset.config.option<ConfigOptionFloats>("nozzle_diameter")->values.size();
}

void GUI_App::window_pos_save(wxTopLevelWindow* window, const std::string &name)
{
    if (name.empty()) { return; }
    const auto config_key = (boost::format("window_%1%") % name).str();

    WindowMetrics metrics = WindowMetrics::from_window(window);
    app_config->set(config_key, metrics.serialize());
    app_config->save();
}

void GUI_App::window_pos_restore(wxTopLevelWindow* window, const std::string &name)
{
    if (name.empty()) { return; }
    const auto config_key = (boost::format("window_%1%") % name).str();

    if (! app_config->has(config_key)) { return; }

    auto metrics = WindowMetrics::deserialize(app_config->get(config_key));
    if (! metrics) { return; }

    window->SetSize(metrics->get_rect());
    window->Maximize(metrics->get_maximized());
}

void GUI_App::window_pos_sanitize(wxTopLevelWindow* window)
{
    unsigned display_idx = wxDisplay::GetFromWindow(window);
    wxRect display;
    if (display_idx == wxNOT_FOUND) {
        display = wxDisplay(0u).GetClientArea();
        window->Move(display.GetTopLeft());
    } else {
        display = wxDisplay(display_idx).GetClientArea();
    }

    auto metrics = WindowMetrics::from_window(window);
    metrics.sanitize_for_display(display);
    if (window->GetScreenRect() != metrics.get_rect()) {
        window->SetSize(metrics.get_rect());
    }
}

// static method accepting a wxWindow object as first parameter
// void warning_catcher{
//     my($self, $message_dialog) = @_;
//     return sub{
//         my $message = shift;
//         return if $message = ~/ GLUquadricObjPtr | Attempt to free unreferenced scalar / ;
//         my @params = ($message, 'Warning', wxOK | wxICON_WARNING);
//         $message_dialog
//             ? $message_dialog->(@params)
//             : Wx::MessageDialog->new($self, @params)->ShowModal;
//     };
// }

// Do we need this function???
// void GUI_App::notify(message) {
//     auto frame = GetTopWindow();
//     // try harder to attract user attention on OS X
//     if (!frame->IsActive())
//         frame->RequestUserAttention(defined(__WXOSX__/*&Wx::wxMAC */)? wxUSER_ATTENTION_ERROR : wxUSER_ATTENTION_INFO);
// 
//     // There used to be notifier using a Growl application for OSX, but Growl is dead.
//     // The notifier also supported the Linux X D - bus notifications, but that support was broken.
//     //TODO use wxNotificationMessage ?
// }


} // GUI
} //Slic3r<|MERGE_RESOLUTION|>--- conflicted
+++ resolved
@@ -94,15 +94,11 @@
     SetAppName("Slic3rPE-beta");
     SetAppDisplayName("Slic3r Prusa Edition");
 
-<<<<<<< HEAD
-//    wxSystemOptions::SetOption("msw.staticbox.optimized-paint", 0);
-=======
 // Enable this to get the default Win32 COMCTRL32 behavior of static boxes.
 //    wxSystemOptions::SetOption("msw.staticbox.optimized-paint", 0);
 // Enable this to disable Windows Vista themes for all wxNotebooks. The themes seem to lead to terrible
 // performance when working on high resolution multi-display setups.
 //    wxSystemOptions::SetOption("msw.notebook.themed-background", 0);
->>>>>>> 452eb62f
 
 //     Slic3r::debugf "wxWidgets version %s, Wx version %s\n", wxVERSION_STRING, wxVERSION;
 
