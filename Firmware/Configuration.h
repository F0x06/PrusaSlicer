#ifndef CONFIGURATION_H
#define CONFIGURATION_H

#include "boards.h"
#include "Configuration_prusa.h"

// Firmware version
<<<<<<< HEAD
#define FW_version "3.0.10-9"
=======
#define FW_version "3.0.11-alpha"
>>>>>>> fab71ff7

#define FW_PRUSA3D_MAGIC "PRUSA3DFW"
#define FW_PRUSA3D_MAGIC_LEN 10

// The total size of the EEPROM is
// 4096 for the Atmega2560
#define EEPROM_TOP 4096
#define EEPROM_SILENT 4095
#define EEPROM_LANG 4094
#define EEPROM_BABYSTEP_X 4092
#define EEPROM_BABYSTEP_Y 4090
#define EEPROM_BABYSTEP_Z 4088
#define EEPROM_CALIBRATION_STATUS 4087
#define EEPROM_BABYSTEP_Z0 4085
#define EEPROM_FILAMENTUSED 4081
// uint32_t
#define EEPROM_TOTALTIME 4077

#define EEPROM_BED_CALIBRATION_CENTER     (EEPROM_TOTALTIME-2*4)
#define EEPROM_BED_CALIBRATION_VEC_X      (EEPROM_BED_CALIBRATION_CENTER-2*4)
#define EEPROM_BED_CALIBRATION_VEC_Y      (EEPROM_BED_CALIBRATION_VEC_X-2*4)

// Offsets of the Z heiths of the calibration points from the first point.
// The offsets are saved as 16bit signed int, scaled to tenths of microns.
#define EEPROM_BED_CALIBRATION_Z_JITTER   (EEPROM_BED_CALIBRATION_VEC_Y-2*8)
#define EEPROM_FARM_MODE (EEPROM_BED_CALIBRATION_Z_JITTER-1)
#define EEPROM_FARM_NUMBER (EEPROM_FARM_MODE-3)

// Correction of the bed leveling, in micrometers.
// Maximum 50 micrometers allowed.
// Bed correction is valid if set to 1. If set to zero or 255, the successive 4 bytes are invalid.
#define EEPROM_BED_CORRECTION_VALID (EEPROM_FARM_NUMBER-1)
#define EEPROM_BED_CORRECTION_LEFT  (EEPROM_BED_CORRECTION_VALID-1)
#define EEPROM_BED_CORRECTION_RIGHT (EEPROM_BED_CORRECTION_LEFT-1)
#define EEPROM_BED_CORRECTION_FRONT (EEPROM_BED_CORRECTION_RIGHT-1)
#define EEPROM_BED_CORRECTION_REAR  (EEPROM_BED_CORRECTION_FRONT-1)
#define EEPROM_TOSHIBA_FLASH_AIR_COMPATIBLITY (EEPROM_BED_CORRECTION_REAR-1)
#define EEPROM_PRINT_FLAG (EEPROM_TOSHIBA_FLASH_AIR_COMPATIBLITY-1)
#define EEPROM_PROBE_TEMP_SHIFT (EEPROM_PRINT_FLAG - 2*5) //5 x int for storing pinda probe temp shift relative to 50 C; unit: motor steps 
#define EEPROM_TEMP_CAL_ACTIVE (EEPROM_PROBE_TEMP_SHIFT - 1)

// Currently running firmware, each digit stored as uint16_t.
// The flavor differentiates a dev, alpha, beta, release candidate or a release version.
#define EEPROM_FIRMWARE_VERSION_END       (FW_PRUSA3D_MAGIC_LEN+8)
#define EEPROM_FIRMWARE_VERSION_FLAVOR    (FW_PRUSA3D_MAGIC_LEN+6)
#define EEPROM_FIRMWARE_VERSION_REVISION  (FW_PRUSA3D_MAGIC_LEN+4)
#define EEPROM_FIRMWARE_VERSION_MINOR     (FW_PRUSA3D_MAGIC_LEN+2)
#define EEPROM_FIRMWARE_VERSION_MAJOR     FW_PRUSA3D_MAGIC_LEN
// Magic string, indicating that the current or the previous firmware running was the Prusa3D firmware.
#define EEPROM_FIRMWARE_PRUSA_MAGIC 0


// This configuration file contains the basic settings.
// Advanced settings can be found in Configuration_adv.h
// BASIC SETTINGS: select your board type, temperature sensor type, axis scaling, and endstop configuration

// User-specified version info of this build to display in [Pronterface, etc] terminal window during
// startup. Implementation of an idea by Prof Braino to inform user that any changes made to this
// build by the user have been successfully uploaded into firmware.

//#define STRING_VERSION "1.0.2"

#define STRING_VERSION_CONFIG_H __DATE__ " " __TIME__ // build date and time
#define STRING_CONFIG_H_AUTHOR "(none, default config)" // Who made the changes.

// SERIAL_PORT selects which serial port should be used for communication with the host.
// This allows the connection of wireless adapters (for instance) to non-default port pins.
// Serial port 0 is still used by the Arduino bootloader regardless of this setting.
#define SERIAL_PORT 0

// This determines the communication speed of the printer
#define BAUDRATE 115200

// This enables the serial port associated to the Bluetooth interface
//#define BTENABLED              // Enable BT interface on AT90USB devices

// The following define selects which electronics board you have.
// Please choose the name from boards.h that matches your setup







// Define this to set a unique identifier for this printer, (Used by some programs to differentiate between machines)
// You can use an online service to generate a random UUID. (eg http://www.uuidgenerator.net/version4)
// #define MACHINE_UUID "00000000-0000-0000-0000-000000000000"

// This defines the number of extruders
#define EXTRUDERS 1

//// The following define selects which power supply you have. Please choose the one that matches your setup
// 1 = ATX
// 2 = X-Box 360 203Watts (the blue wire connected to PS_ON and the red wire to VCC)

#define POWER_SUPPLY 1





// Define this to have the electronics keep the power supply off on startup. If you don't know what this is leave it.
// #define PS_DEFAULT_OFF



// This makes temp sensor 1 a redundant sensor for sensor 0. If the temperatures difference between these sensors is to high the print will be aborted.
//#define TEMP_SENSOR_1_AS_REDUNDANT
#define MAX_REDUNDANT_TEMP_SENSOR_DIFF 10

// Actual temperature must be close to target for this long before M109 returns success
#define TEMP_RESIDENCY_TIME 3  // (seconds)
#define TEMP_HYSTERESIS 5       // (degC) range of +/- temperatures considered "close" to the target one
#define TEMP_WINDOW     1       // (degC) Window around target to start the residency timer x degC early.



// If your bed has low resistance e.g. .6 ohm and throws the fuse you can duty cycle it to reduce the
// average current. The value should be an integer and the heat bed will be turned on for 1 interval of
// HEATER_BED_DUTY_CYCLE_DIVIDER intervals.
//#define HEATER_BED_DUTY_CYCLE_DIVIDER 4

// If you want the M105 heater power reported in watts, define the BED_WATTS, and (shared for all extruders) EXTRUDER_WATTS
//#define EXTRUDER_WATTS (12.0*12.0/6.7) //  P=I^2/R
//#define BED_WATTS (12.0*12.0/1.1)      // P=I^2/R

// PID settings:
// Comment the following line to disable PID and enable bang-bang.
#define PIDTEMP
#define BANG_MAX 255 // limits current to nozzle while in bang-bang mode; 255=full current
#define PID_MAX BANG_MAX // limits current to nozzle while PID is active (see PID_FUNCTIONAL_RANGE below); 255=full current
#ifdef PIDTEMP
  //#define PID_DEBUG // Sends debug data to the serial port.
  //#define PID_OPENLOOP 1 // Puts PID in open loop. M104/M140 sets the output power from 0 to PID_MAX
  //#define SLOW_PWM_HEATERS // PWM with very low frequency (roughly 0.125Hz=8s) and minimum state time of approximately 1s useful for heaters driven by a relay
  #define PID_FUNCTIONAL_RANGE 10 // If the temperature difference between the target temperature and the actual temperature
                                  // is more then PID_FUNCTIONAL_RANGE then the PID will be shut off and the heater will be set to min/max.
  #define PID_INTEGRAL_DRIVE_MAX PID_MAX  //limit for the integral term
  #define K1 0.95 //smoothing factor within the PID
  #define PID_dT ((OVERSAMPLENR * 10.0)/(F_CPU / 64.0 / 256.0)) //sampling period of the temperature routine

// If you are using a pre-configured hotend then you can use one of the value sets by uncommenting it
// Ultimaker
    

// MakerGear
//    #define  DEFAULT_Kp 7.0
//    #define  DEFAULT_Ki 0.1
//    #define  DEFAULT_Kd 12

// Mendel Parts V9 on 12V
//    #define  DEFAULT_Kp 63.0
//    #define  DEFAULT_Ki 2.25
//    #define  DEFAULT_Kd 440
#endif // PIDTEMP


//this prevents dangerous Extruder moves, i.e. if the temperature is under the limit
//can be software-disabled for whatever purposes by
#define PREVENT_DANGEROUS_EXTRUDE
//if PREVENT_DANGEROUS_EXTRUDE is on, you can still disable (uncomment) very long bits of extrusion separately.
#define PREVENT_LENGTHY_EXTRUDE


#define EXTRUDE_MAXLENGTH (X_MAX_LENGTH+Y_MAX_LENGTH) //prevent extrusion of very large distances.

/*================== Thermal Runaway Protection ==============================
This is a feature to protect your printer from burn up in flames if it has
a thermistor coming off place (this happened to a friend of mine recently and
motivated me writing this feature).

The issue: If a thermistor come off, it will read a lower temperature than actual.
The system will turn the heater on forever, burning up the filament and anything
else around.

After the temperature reaches the target for the first time, this feature will 
start measuring for how long the current temperature stays below the target 
minus _HYSTERESIS (set_temperature - THERMAL_RUNAWAY_PROTECTION_HYSTERESIS).

If it stays longer than _PERIOD, it means the thermistor temperature
cannot catch up with the target, so something *may be* wrong. Then, to be on the
safe side, the system will he halt.

Bear in mind the count down will just start AFTER the first time the 
thermistor temperature is over the target, so you will have no problem if
your extruder heater takes 2 minutes to hit the target on heating.

*/
// If you want to enable this feature for all your extruder heaters,
// uncomment the 2 defines below:

// Parameters for all extruder heaters
//#define THERMAL_RUNAWAY_PROTECTION_PERIOD 40 //in seconds
//#define THERMAL_RUNAWAY_PROTECTION_HYSTERESIS 4 // in degree Celsius

// If you want to enable this feature for your bed heater,
// uncomment the 2 defines below:

// Parameters for the bed heater
//#define THERMAL_RUNAWAY_PROTECTION_BED_PERIOD 20 //in seconds
//#define THERMAL_RUNAWAY_PROTECTION_BED_HYSTERESIS 2 // in degree Celsius
//===========================================================================


//===========================================================================
//=============================Mechanical Settings===========================
//===========================================================================

// Uncomment the following line to enable CoreXY kinematics
// #define COREXY

// coarse Endstop Settings
#define ENDSTOPPULLUPS // Comment this out (using // at the start of the line) to disable the endstop pullup resistors

#ifndef ENDSTOPPULLUPS
  // fine endstop settings: Individual pullups. will be ignored if ENDSTOPPULLUPS is defined
  // #define ENDSTOPPULLUP_XMAX
  // #define ENDSTOPPULLUP_YMAX
  // #define ENDSTOPPULLUP_ZMAX
  // #define ENDSTOPPULLUP_XMIN
  // #define ENDSTOPPULLUP_YMIN
  // #define ENDSTOPPULLUP_ZMIN
#endif

#ifdef ENDSTOPPULLUPS
  #define ENDSTOPPULLUP_XMAX
  #define ENDSTOPPULLUP_YMAX
  #define ENDSTOPPULLUP_ZMAX
  #define ENDSTOPPULLUP_XMIN
  #define ENDSTOPPULLUP_YMIN
  #define ENDSTOPPULLUP_ZMIN
#endif

// The pullups are needed if you directly connect a mechanical endswitch between the signal and ground pins.

const bool X_MAX_ENDSTOP_INVERTING = true; // set to true to invert the logic of the endstop.
const bool Y_MAX_ENDSTOP_INVERTING = true; // set to true to invert the logic of the endstop.
const bool Z_MAX_ENDSTOP_INVERTING = true; // set to true to invert the logic of the endstop.
//#define DISABLE_MAX_ENDSTOPS
//#define DISABLE_MIN_ENDSTOPS

// Disable max endstops for compatibility with endstop checking routine
#if defined(COREXY) && !defined(DISABLE_MAX_ENDSTOPS)
  #define DISABLE_MAX_ENDSTOPS
#endif

// For Inverting Stepper Enable Pins (Active Low) use 0, Non Inverting (Active High) use 1
#define X_ENABLE_ON 0
#define Y_ENABLE_ON 0
#define Z_ENABLE_ON 0
#define E_ENABLE_ON 0 // For all extruders

// Disables axis when it's not being used.
#define DISABLE_X false
#define DISABLE_Y false
#define DISABLE_Z false
#define DISABLE_E false // For all extruders
#define DISABLE_INACTIVE_EXTRUDER true //disable only inactive extruders and keep active extruder enabled

#define INVERT_X_DIR false    // for Mendel set to false, for Orca set to true
#define INVERT_Y_DIR false    // for Mendel set to true, for Orca set to false
#define INVERT_Z_DIR false     // for Mendel set to false, for Orca set to true
#define INVERT_E0_DIR true   // for direct drive extruder v9 set to true, for geared extruder set to false
#define INVERT_E1_DIR false    // for direct drive extruder v9 set to true, for geared extruder set to false
#define INVERT_E2_DIR false   // for direct drive extruder v9 set to true, for geared extruder set to false

// ENDSTOP SETTINGS:
// Sets direction of endstops when homing; 1=MAX, -1=MIN
#define X_HOME_DIR -1
#define Y_HOME_DIR -1
#define Z_HOME_DIR -1

#define min_software_endstops true // If true, axis won't move to coordinates less than HOME_POS.
#define max_software_endstops true  // If true, axis won't move to coordinates greater than the defined lengths below.



#define X_MAX_LENGTH (X_MAX_POS - X_MIN_POS)
#define Y_MAX_LENGTH (Y_MAX_POS - Y_MIN_POS) 
#define Z_MAX_LENGTH (Z_MAX_POS - Z_MIN_POS)

#define Z_HEIGHT_HIDE_LIVE_ADJUST_MENU 2.0f

//============================= Bed Auto Leveling ===========================

//#define ENABLE_AUTO_BED_LEVELING // Delete the comment to enable (remove // at the start of the line)
#define Z_PROBE_REPEATABILITY_TEST  // If not commented out, Z-Probe Repeatability test will be included if Auto Bed Leveling is Enabled.

#ifdef ENABLE_AUTO_BED_LEVELING

// There are 2 different ways to pick the X and Y locations to probe:

//  - "grid" mode
//    Probe every point in a rectangular grid
//    You must specify the rectangle, and the density of sample points
//    This mode is preferred because there are more measurements.
//    It used to be called ACCURATE_BED_LEVELING but "grid" is more descriptive

//  - "3-point" mode
//    Probe 3 arbitrary points on the bed (that aren't colinear)
//    You must specify the X & Y coordinates of all 3 points

  #define AUTO_BED_LEVELING_GRID
  // with AUTO_BED_LEVELING_GRID, the bed is sampled in a
  // AUTO_BED_LEVELING_GRID_POINTSxAUTO_BED_LEVELING_GRID_POINTS grid
  // and least squares solution is calculated
  // Note: this feature occupies 10'206 byte
  #ifdef AUTO_BED_LEVELING_GRID

    // set the rectangle in which to probe
    #define LEFT_PROBE_BED_POSITION 15
    #define RIGHT_PROBE_BED_POSITION 170
    #define BACK_PROBE_BED_POSITION 180
    #define FRONT_PROBE_BED_POSITION 20

     // set the number of grid points per dimension
     // I wouldn't see a reason to go above 3 (=9 probing points on the bed)
    #define AUTO_BED_LEVELING_GRID_POINTS 2


  #else  // not AUTO_BED_LEVELING_GRID
    // with no grid, just probe 3 arbitrary points.  A simple cross-product
    // is used to esimate the plane of the print bed

      #define ABL_PROBE_PT_1_X 15
      #define ABL_PROBE_PT_1_Y 180
      #define ABL_PROBE_PT_2_X 15
      #define ABL_PROBE_PT_2_Y 20
      #define ABL_PROBE_PT_3_X 170
      #define ABL_PROBE_PT_3_Y 20

  #endif // AUTO_BED_LEVELING_GRID


  // these are the offsets to the probe relative to the extruder tip (Hotend - Probe)
  // X and Y offsets must be integers
  #define X_PROBE_OFFSET_FROM_EXTRUDER -25
  #define Y_PROBE_OFFSET_FROM_EXTRUDER -29
  #define Z_PROBE_OFFSET_FROM_EXTRUDER -12.35

  #define Z_RAISE_BEFORE_HOMING 4       // (in mm) Raise Z before homing (G28) for Probe Clearance.
                                        // Be sure you have this distance over your Z_MAX_POS in case

  #define XY_TRAVEL_SPEED 8000         // X and Y axis travel speed between probes, in mm/min

  #define Z_RAISE_BEFORE_PROBING 15    //How much the extruder will be raised before traveling to the first probing point.
  #define Z_RAISE_BETWEEN_PROBINGS 5  //How much the extruder will be raised when traveling from between next probing points

  //#define Z_PROBE_SLED // turn on if you have a z-probe mounted on a sled like those designed by Charles Bell
  //#define SLED_DOCKING_OFFSET 5 // the extra distance the X axis must travel to pickup the sled. 0 should be fine but you can push it further if you'd like.

  //If defined, the Probe servo will be turned on only during movement and then turned off to avoid jerk
  //The value is the delay to turn the servo off after powered on - depends on the servo speed; 300ms is good value, but you can try lower it.
  // You MUST HAVE the SERVO_ENDSTOPS defined to use here a value higher than zero otherwise your code will not compile.

//  #define PROBE_SERVO_DEACTIVATION_DELAY 300


//If you have enabled the Bed Auto Leveling and are using the same Z Probe for Z Homing,
//it is highly recommended you let this Z_SAFE_HOMING enabled!

  //#define Z_SAFE_HOMING   // This feature is meant to avoid Z homing with probe outside the bed area.
                          // When defined, it will:
                          // - Allow Z homing only after X and Y homing AND stepper drivers still enabled
                          // - If stepper drivers timeout, it will need X and Y homing again before Z homing
                          // - Position the probe in a defined XY point before Z Homing when homing all axis (G28)
                          // - Block Z homing only when the probe is outside bed area.

  #ifdef Z_SAFE_HOMING

    #define Z_SAFE_HOMING_X_POINT (X_MAX_LENGTH/2)    // X point for Z homing when homing all axis (G28)
    #define Z_SAFE_HOMING_Y_POINT (Y_MAX_LENGTH/2)    // Y point for Z homing when homing all axis (G28)

  #endif

  #ifdef AUTO_BED_LEVELING_GRID	// Check if Probe_Offset * Grid Points is greater than Probing Range
    #if X_PROBE_OFFSET_FROM_EXTRUDER < 0
      #if (-(X_PROBE_OFFSET_FROM_EXTRUDER * AUTO_BED_LEVELING_GRID_POINTS) >= (RIGHT_PROBE_BED_POSITION - LEFT_PROBE_BED_POSITION))
	     #error "The X axis probing range is not enough to fit all the points defined in AUTO_BED_LEVELING_GRID_POINTS"
	  #endif
	#else
      #if ((X_PROBE_OFFSET_FROM_EXTRUDER * AUTO_BED_LEVELING_GRID_POINTS) >= (RIGHT_PROBE_BED_POSITION - LEFT_PROBE_BED_POSITION))
	     #error "The X axis probing range is not enough to fit all the points defined in AUTO_BED_LEVELING_GRID_POINTS"
	  #endif
	#endif
    #if Y_PROBE_OFFSET_FROM_EXTRUDER < 0
      #if (-(Y_PROBE_OFFSET_FROM_EXTRUDER * AUTO_BED_LEVELING_GRID_POINTS) >= (BACK_PROBE_BED_POSITION - FRONT_PROBE_BED_POSITION))
	     #error "The Y axis probing range is not enough to fit all the points defined in AUTO_BED_LEVELING_GRID_POINTS"
	  #endif
	#else
      #if ((Y_PROBE_OFFSET_FROM_EXTRUDER * AUTO_BED_LEVELING_GRID_POINTS) >= (BACK_PROBE_BED_POSITION - FRONT_PROBE_BED_POSITION))
	     #error "The Y axis probing range is not enough to fit all the points defined in AUTO_BED_LEVELING_GRID_POINTS"
	  #endif
	#endif

	
  #endif
  
#endif // ENABLE_AUTO_BED_LEVELING


// The position of the homing switches
//#define MANUAL_HOME_POSITIONS  // If defined, MANUAL_*_HOME_POS below will be used
//#define BED_CENTER_AT_0_0  // If defined, the center of the bed is at (X=0, Y=0)

//Manual homing switch locations:
// For deltabots this means top and center of the Cartesian print volume.


// Offset of the extruders (uncomment if using more than one and relying on firmware to position when changing).
// The offset has to be X=0, Y=0 for the extruder 0 hotend (default extruder).
// For the other hotends it is their distance from the extruder 0 hotend.
// #define EXTRUDER_OFFSET_X {0.0, 20.00} // (in mm) for each extruder, offset of the hotend on the X axis
// #define EXTRUDER_OFFSET_Y {0.0, 5.00}  // (in mm) for each extruder, offset of the hotend on the Y axis

// The speed change that does not require acceleration (i.e. the software might assume it can be done instantaneously)
#define DEFAULT_XJERK                10.0    // (mm/sec)
#define DEFAULT_YJERK                10.0    // (mm/sec)
#define DEFAULT_ZJERK                 0.2    // (mm/sec)
#define DEFAULT_EJERK                 2.5    // (mm/sec)

//===========================================================================
//=============================Additional Features===========================
//===========================================================================

// Custom M code points
#define CUSTOM_M_CODES
#ifdef CUSTOM_M_CODES
  #define CUSTOM_M_CODE_SET_Z_PROBE_OFFSET 851
  #define Z_PROBE_OFFSET_RANGE_MIN -15
  #define Z_PROBE_OFFSET_RANGE_MAX -5
#endif


// EEPROM
// The microcontroller can store settings in the EEPROM, e.g. max velocity...
// M500 - stores parameters in EEPROM
// M501 - reads parameters from EEPROM (if you need reset them after you changed them temporarily).
// M502 - reverts to the default "factory settings".  You still need to store them in EEPROM afterwards if you want to.
//define this to enable EEPROM support
//#define EEPROM_SETTINGS
//to disable EEPROM Serial responses and decrease program space by ~1700 byte: comment this out:
// please keep turned on if you can.
//#define EEPROM_CHITCHAT



//LCD and SD support
#define ULTRA_LCD  //general LCD support, also 16x2
//#define DOGLCD  // Support for SPI LCD 128x64 (Controller ST7565R graphic Display Family)
#define SDSUPPORT // Enable SD Card Support in Hardware Console
//#define SDSLOW // Use slower SD transfer mode (not normally needed - uncomment if you're getting volume init error)
#define SD_CHECK_AND_RETRY // Use CRC checks and retries on the SD communication
#define ENCODER_PULSES_PER_STEP 4 // Increase if you have a high resolution encoder
#define ENCODER_STEPS_PER_MENU_ITEM 1 // Set according to ENCODER_PULSES_PER_STEP or your liking
//#define ULTIMAKERCONTROLLER //as available from the Ultimaker online store.
//#define ULTIPANEL  //the UltiPanel as on Thingiverse
//#define LCD_FEEDBACK_FREQUENCY_HZ 1000	// this is the tone frequency the buzzer plays when on UI feedback. ie Screen Click
//#define LCD_FEEDBACK_FREQUENCY_DURATION_MS 100 // the duration the buzzer plays the UI feedback sound. ie Screen Click

// The MaKr3d Makr-Panel with graphic controller and SD support
// http://reprap.org/wiki/MaKr3d_MaKrPanel
//#define MAKRPANEL

// The RepRapDiscount Smart Controller (white PCB)
// http://reprap.org/wiki/RepRapDiscount_Smart_Controller
#define REPRAP_DISCOUNT_SMART_CONTROLLER

// The GADGETS3D G3D LCD/SD Controller (blue PCB)
// http://reprap.org/wiki/RAMPS_1.3/1.4_GADGETS3D_Shield_with_Panel
//#define G3D_PANEL

// The RepRapDiscount FULL GRAPHIC Smart Controller (quadratic white PCB)
// http://reprap.org/wiki/RepRapDiscount_Full_Graphic_Smart_Controller
//
// ==> REMEMBER TO INSTALL U8glib to your ARDUINO library folder: http://code.google.com/p/u8glib/wiki/u8glib
//#define REPRAP_DISCOUNT_FULL_GRAPHIC_SMART_CONTROLLER

// The RepRapWorld REPRAPWORLD_KEYPAD v1.1
// http://reprapworld.com/?products_details&products_id=202&cPath=1591_1626
//#define REPRAPWORLD_KEYPAD
//#define REPRAPWORLD_KEYPAD_MOVE_STEP 10.0 // how much should be moved when a key is pressed, eg 10.0 means 10mm per click

// The Elefu RA Board Control Panel
// http://www.elefu.com/index.php?route=product/product&product_id=53
// REMEMBER TO INSTALL LiquidCrystal_I2C.h in your ARDUINO library folder: https://github.com/kiyoshigawa/LiquidCrystal_I2C
//#define RA_CONTROL_PANEL

//automatic expansion
#if defined (MAKRPANEL)
 #define DOGLCD
 #define SDSUPPORT
 #define ULTIPANEL
 #define NEWPANEL
 #define DEFAULT_LCD_CONTRAST 17
#endif

#if defined (REPRAP_DISCOUNT_FULL_GRAPHIC_SMART_CONTROLLER)
 #define DOGLCD
 #define U8GLIB_ST7920
 #define REPRAP_DISCOUNT_SMART_CONTROLLER
#endif

#if defined(ULTIMAKERCONTROLLER) || defined(REPRAP_DISCOUNT_SMART_CONTROLLER) || defined(G3D_PANEL)
 #define ULTIPANEL
 #define NEWPANEL
#endif

#if defined(REPRAPWORLD_KEYPAD)
  #define NEWPANEL
  #define ULTIPANEL
#endif
#if defined(RA_CONTROL_PANEL)
 #define ULTIPANEL
 #define NEWPANEL
 #define LCD_I2C_TYPE_PCA8574
 #define LCD_I2C_ADDRESS 0x27   // I2C Address of the port expander
#endif

//I2C PANELS

//#define LCD_I2C_SAINSMART_YWROBOT
#ifdef LCD_I2C_SAINSMART_YWROBOT
  // This uses the LiquidCrystal_I2C library ( https://bitbucket.org/fmalpartida/new-liquidcrystal/wiki/Home )
  // Make sure it is placed in the Arduino libraries directory.
  #define LCD_I2C_TYPE_PCF8575
  #define LCD_I2C_ADDRESS 0x27   // I2C Address of the port expander
  #define NEWPANEL
  #define ULTIPANEL
#endif

// PANELOLU2 LCD with status LEDs, separate encoder and click inputs
//#define LCD_I2C_PANELOLU2
#ifdef LCD_I2C_PANELOLU2
  // This uses the LiquidTWI2 library v1.2.3 or later ( https://github.com/lincomatic/LiquidTWI2 )
  // Make sure the LiquidTWI2 directory is placed in the Arduino or Sketchbook libraries subdirectory.
  // (v1.2.3 no longer requires you to define PANELOLU in the LiquidTWI2.h library header file)
  // Note: The PANELOLU2 encoder click input can either be directly connected to a pin
  //       (if BTN_ENC defined to != -1) or read through I2C (when BTN_ENC == -1).
  #define LCD_I2C_TYPE_MCP23017
  #define LCD_I2C_ADDRESS 0x20 // I2C Address of the port expander
  #define LCD_USE_I2C_BUZZER //comment out to disable buzzer on LCD
  #define NEWPANEL
  #define ULTIPANEL

  #ifndef ENCODER_PULSES_PER_STEP
	#define ENCODER_PULSES_PER_STEP 4
  #endif

  #ifndef ENCODER_STEPS_PER_MENU_ITEM
	#define ENCODER_STEPS_PER_MENU_ITEM 2
  #endif


  #ifdef LCD_USE_I2C_BUZZER
	#define LCD_FEEDBACK_FREQUENCY_HZ 1000
	#define LCD_FEEDBACK_FREQUENCY_DURATION_MS 100
  #endif

#endif

// Panucatt VIKI LCD with status LEDs, integrated click & L/R/U/P buttons, separate encoder inputs
//#define LCD_I2C_VIKI
#ifdef LCD_I2C_VIKI
  // This uses the LiquidTWI2 library v1.2.3 or later ( https://github.com/lincomatic/LiquidTWI2 )
  // Make sure the LiquidTWI2 directory is placed in the Arduino or Sketchbook libraries subdirectory.
  // Note: The pause/stop/resume LCD button pin should be connected to the Arduino
  //       BTN_ENC pin (or set BTN_ENC to -1 if not used)
  #define LCD_I2C_TYPE_MCP23017
  #define LCD_I2C_ADDRESS 0x20 // I2C Address of the port expander
  #define LCD_USE_I2C_BUZZER //comment out to disable buzzer on LCD (requires LiquidTWI2 v1.2.3 or later)
  #define NEWPANEL
  #define ULTIPANEL
#endif

// Shift register panels
// ---------------------
// 2 wire Non-latching LCD SR from:
// https://bitbucket.org/fmalpartida/new-liquidcrystal/wiki/schematics#!shiftregister-connection 

//#define SAV_3DLCD
#ifdef SAV_3DLCD
   #define SR_LCD_2W_NL    // Non latching 2 wire shiftregister
   #define NEWPANEL
   #define ULTIPANEL
#endif


#ifdef ULTIPANEL
//  #define NEWPANEL  //enable this if you have a click-encoder panel
  #define SDSUPPORT
  #define ULTRA_LCD
  #ifdef DOGLCD // Change number of lines to match the DOG graphic display
    #define LCD_WIDTH 20
    #define LCD_HEIGHT 5
  #else
    #define LCD_WIDTH 20
    #define LCD_HEIGHT 4
  #endif
#else //no panel but just LCD
  #ifdef ULTRA_LCD
  #ifdef DOGLCD // Change number of lines to match the 128x64 graphics display
    #define LCD_WIDTH 20
    #define LCD_HEIGHT 5
  #else
    #define LCD_WIDTH 16
    #define LCD_HEIGHT 2
  #endif
  #endif
#endif

// default LCD contrast for dogm-like LCD displays
#ifdef DOGLCD
# ifndef DEFAULT_LCD_CONTRAST
#  define DEFAULT_LCD_CONTRAST 32
# endif
#endif

// Increase the FAN pwm frequency. Removes the PWM noise but increases heating in the FET/Arduino
//#define FAST_PWM_FAN

// Temperature status LEDs that display the hotend and bet temperature.
// If all hotends and bed temperature and temperature setpoint are < 54C then the BLUE led is on.
// Otherwise the RED led is on. There is 1C hysteresis.
//#define TEMP_STAT_LEDS

// Use software PWM to drive the fan, as for the heaters. This uses a very low frequency
// which is not ass annoying as with the hardware PWM. On the other hand, if this frequency
// is too low, you should also increment SOFT_PWM_SCALE.
//#define FAN_SOFT_PWM

// Incrementing this by 1 will double the software PWM frequency,
// affecting heaters, and the fan if FAN_SOFT_PWM is enabled.
// However, control resolution will be halved for each increment;
// at zero value, there are 128 effective control positions.
#define SOFT_PWM_SCALE 0

// M240  Triggers a camera by emulating a Canon RC-1 Remote
// Data from: http://www.doc-diy.net/photo/rc-1_hacked/
// #define PHOTOGRAPH_PIN     23

// SF send wrong arc g-codes when using Arc Point as fillet procedure
//#define SF_ARC_FIX

//define BlinkM/CyzRgb Support
//#define BLINKM

/*********************************************************************\
* R/C SERVO support
* Sponsored by TrinityLabs, Reworked by codexmas
**********************************************************************/

// Number of servos
//
// If you select a configuration below, this will receive a default value and does not need to be set manually
// set it manually if you have more servos than extruders and wish to manually control some
// leaving it undefined or defining as 0 will disable the servo subsystem
// If unsure, leave commented / disabled
//
//#define NUM_SERVOS 3 // Servo index starts with 0 for M280 command

/**********************************************************************\
 * Support for a filament diameter sensor
 * Also allows adjustment of diameter at print time (vs  at slicing)
 * Single extruder only at this point (extruder 0)
 * 
 * Motherboards
 * 34 - RAMPS1.4 - uses Analog input 5 on the AUX2 connector 
 * 81 - Printrboard - Uses Analog input 2 on the Exp1 connector (version B,C,D,E)
 * 301 - Rambo  - uses Analog input 3
 * Note may require analog pins to be defined for different motherboards
 **********************************************************************/
// Uncomment below to enable
//#define FILAMENT_SENSOR

#define FILAMENT_SENSOR_EXTRUDER_NUM	0  //The number of the extruder that has the filament sensor (0,1,2)
#define MEASUREMENT_DELAY_CM			14  //measurement delay in cm.  This is the distance from filament sensor to middle of barrel

#define DEFAULT_NOMINAL_FILAMENT_DIA  3.0  //Enter the diameter (in mm) of the filament generally used (3.0 mm or 1.75 mm) - this is then used in the slicer software.  Used for sensor reading validation
#define MEASURED_UPPER_LIMIT          3.30  //upper limit factor used for sensor reading validation in mm
#define MEASURED_LOWER_LIMIT          1.90  //lower limit factor for sensor reading validation in mm
#define MAX_MEASUREMENT_DELAY			20  //delay buffer size in bytes (1 byte = 1cm)- limits maximum measurement delay allowable (must be larger than MEASUREMENT_DELAY_CM  and lower number saves RAM)

//defines used in the code
#define DEFAULT_MEASURED_FILAMENT_DIA  DEFAULT_NOMINAL_FILAMENT_DIA  //set measured to nominal initially 

//When using an LCD, uncomment the line below to display the Filament sensor data on the last line instead of status.  Status will appear for 5 sec.
//#define FILAMENT_LCD_DISPLAY


// Calibration status of the machine, to be stored into the EEPROM,
// (unsigned char*)EEPROM_CALIBRATION_STATUS
enum CalibrationStatus
{
	// Freshly assembled, needs to peform a self-test and the XYZ calibration.
	CALIBRATION_STATUS_ASSEMBLED = 255,

	// For the wizard: self test has been performed, now the XYZ calibration is needed.
	// CALIBRATION_STATUS_XYZ_CALIBRATION = 250,

	// For the wizard: factory assembled, needs to run Z calibration.
	CALIBRATION_STATUS_Z_CALIBRATION = 240,

	// The XYZ calibration has been performed, now it remains to run the V2Calibration.gcode.
	CALIBRATION_STATUS_LIVE_ADJUST = 230,

	//V2 calibration has been run, now run PINDA probe temperature calibration
	CALIBRATION_STATUS_PINDA = 220,

    // Calibrated, ready to print.
    CALIBRATION_STATUS_CALIBRATED = 1,

    // Legacy: resetted by issuing a G86 G-code.
    // This value can only be expected after an upgrade from the initial MK2 firmware releases.
    // Currently the G86 sets the calibration status to 
    CALIBRATION_STATUS_UNKNOWN = 0,
};

#include "Configuration_adv.h"
#include "thermistortables.h"

#endif //__CONFIGURATION_H<|MERGE_RESOLUTION|>--- conflicted
+++ resolved
@@ -5,11 +5,7 @@
 #include "Configuration_prusa.h"
 
 // Firmware version
-<<<<<<< HEAD
-#define FW_version "3.0.10-9"
-=======
 #define FW_version "3.0.11-alpha"
->>>>>>> fab71ff7
 
 #define FW_PRUSA3D_MAGIC "PRUSA3DFW"
 #define FW_PRUSA3D_MAGIC_LEN 10
